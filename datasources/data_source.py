--- conflicted
+++ resolved
@@ -54,12 +54,9 @@
         urllib2.urlopen(hostname, timeout=timeout)
     except urllib2.URLError:
         return False
-<<<<<<< HEAD
     except Exception as e:
         print type(e)
         return False
-=======
->>>>>>> 9e7be0b3
 
     return True
 
