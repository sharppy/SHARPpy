
import numpy as np

import sharppy.sharptab.profile as profile
import sharppy.sharptab.prof_collection as prof_collection
from decoder import Decoder

from StringIO import StringIO
from datetime import datetime

__fmtname__ = "spc"
__classname__ = "SPCDecoder"

class SPCDecoder(Decoder):
    def __init__(self, file_name):
        super(SPCDecoder, self).__init__(file_name)

    def _parse(self):
        file_data = self._downloadFile()
        ## read in the file
        data = np.array([l.strip() for l in file_data.split('\n')])

        ## necessary index points
        title_idx = np.where( data == '%TITLE%')[0][0]
        start_idx = np.where( data == '%RAW%' )[0] + 1
        finish_idx = np.where( data == '%END%')[0]

        ## create the plot title
        data_header = data[title_idx + 1].split()
        location = data_header[0]
        time = datetime.strptime(data_header[1][:11], '%y%m%d/%H%M')
        if len(data_header) > 2:
            lat, lon = data_header[2].split(',')
            lat = float(lat)
            lon = float(lon)
        else:
            lat = 35.
            lon = -97.

        if time > datetime.utcnow(): #If the strptime accidently makes the sounding the future:
            # If the strptime accidently makes the sounding in the future (like with SARS archive)
            # i.e. a 1957 sounding becomes 2057 sounding...ensure that it's a part of the 20th century
            time = datetime.strptime('19' + data_header[1][:11], '%Y%m%d/%H%M')

        ## put it all together for StringIO
        full_data = '\n'.join(data[start_idx : finish_idx][:])
        sound_data = StringIO( full_data )

        ## read the data into arrays
        p, h, T, Td, wdir, wspd = np.genfromtxt( sound_data, delimiter=',', comments="%", unpack=True )
#       idx = np.argsort(p, kind='mergesort')[::-1] # sort by pressure in case the pressure array is off.

        pres = p #[idx]
        hght = h #[idx]
        tmpc = T #[idx]
        dwpc = Td #[idx]
        wspd = wspd #[idx]
        wdir = wdir #[idx]

        # Force latitude to be 35 N. Figure out a way to fix this later.
        prof = profile.create_profile(profile='raw', pres=pres, hght=hght, tmpc=tmpc, dwpc=dwpc,
            wdir=wdir, wspd=wspd, location=location, date=time, latitude=lat, missing=-9999.00)

        prof_coll = prof_collection.ProfCollection(
            {'':[ prof ]}, 
            [ time ],
        )

        prof_coll.setMeta('loc', location)
<<<<<<< HEAD
        return prof_coll
=======
        prof_coll.setMeta('observed', True)
        prof_coll.setMeta('base_time', time)
        return prof_coll
>>>>>>> 3aa1758c
<|MERGE_RESOLUTION|>--- conflicted
+++ resolved
@@ -67,10 +67,6 @@
         )
 
         prof_coll.setMeta('loc', location)
-<<<<<<< HEAD
-        return prof_coll
-=======
         prof_coll.setMeta('observed', True)
         prof_coll.setMeta('base_time', time)
         return prof_coll
->>>>>>> 3aa1758c
