
import numpy as np

import sharppy.sharptab.profile as profile
import sharppy.sharptab.prof_collection as prof_collection
from .decoder import Decoder
from utils.utils import is_py3

<<<<<<< HEAD
try:
    from StringIO import StringIO
except ImportError:
    from io import BytesIO
from datetime import datetime
=======
from StringIO import StringIO
from datetime import datetime, timedelta
>>>>>>> c934f60d

__fmtname__ = "spc"
__classname__ = "SPCDecoder"

class SPCDecoder(Decoder):
    def __init__(self, file_name):
        super(SPCDecoder, self).__init__(file_name)

    def _parse(self):
        file_data = self._downloadFile()
        ## read in the file
        data = np.array([l.strip() for l in file_data.split('\n')])

        ## necessary index points
        title_idx = np.where( data == '%TITLE%')[0][0]
        start_idx = np.where( data == '%RAW%' )[0][0] + 1
        finish_idx = np.where( data == '%END%')[0][0]

        ## create the plot title
        data_header = data[title_idx + 1].split()
        location = data_header[0]
        time = datetime.strptime(data_header[1][:11], '%y%m%d/%H%M')
<<<<<<< HEAD
        if len(data_header) > 2:
            lat, lon = data_header[2].split(',')
            lat = float(lat)
            lon = float(lon)
        else:
            lat = 35.
            lon = -97.

        if time > datetime.utcnow(): #If the strptime accidently makes the sounding the future:
=======
        
        if time > datetime.utcnow() + timedelta(hours=1): 
>>>>>>> c934f60d
            # If the strptime accidently makes the sounding in the future (like with SARS archive)
            # i.e. a 1957 sounding becomes 2057 sounding...ensure that it's a part of the 20th century
            time = datetime.strptime('19' + data_header[1][:11], '%Y%m%d/%H%M')

        ## put it all together for StringIO
        full_data = '\n'.join(data[start_idx : finish_idx][:])

        if not is_py3():
            sound_data = StringIO( full_data )
        else:
            sound_data = BytesIO( full_data.encode() )

        ## read the data into arrays
        p, h, T, Td, wdir, wspd = np.genfromtxt( sound_data, delimiter=',', comments="%", unpack=True )
#       idx = np.argsort(p, kind='mergesort')[::-1] # sort by pressure in case the pressure array is off.

        pres = p #[idx]
        hght = h #[idx]
        tmpc = T #[idx]
        dwpc = Td #[idx]
        wspd = wspd #[idx]
        wdir = wdir #[idx]

        # Force latitude to be 35 N. Figure out a way to fix this later.
        prof = profile.create_profile(profile='raw', pres=pres, hght=hght, tmpc=tmpc, dwpc=dwpc,
            wdir=wdir, wspd=wspd, location=location, date=time, latitude=lat, missing=-9999.00)

        prof_coll = prof_collection.ProfCollection(
            {'':[ prof ]}, 
            [ time ],
        )

        prof_coll.setMeta('loc', location)
        prof_coll.setMeta('observed', True)
        prof_coll.setMeta('base_time', time)
        return prof_coll
<|MERGE_RESOLUTION|>--- conflicted
+++ resolved
@@ -6,16 +6,11 @@
 from .decoder import Decoder
 from utils.utils import is_py3
 
-<<<<<<< HEAD
 try:
     from StringIO import StringIO
 except ImportError:
     from io import BytesIO
-from datetime import datetime
-=======
-from StringIO import StringIO
 from datetime import datetime, timedelta
->>>>>>> c934f60d
 
 __fmtname__ = "spc"
 __classname__ = "SPCDecoder"
@@ -38,7 +33,6 @@
         data_header = data[title_idx + 1].split()
         location = data_header[0]
         time = datetime.strptime(data_header[1][:11], '%y%m%d/%H%M')
-<<<<<<< HEAD
         if len(data_header) > 2:
             lat, lon = data_header[2].split(',')
             lat = float(lat)
@@ -47,11 +41,7 @@
             lat = 35.
             lon = -97.
 
-        if time > datetime.utcnow(): #If the strptime accidently makes the sounding the future:
-=======
-        
         if time > datetime.utcnow() + timedelta(hours=1): 
->>>>>>> c934f60d
             # If the strptime accidently makes the sounding in the future (like with SARS archive)
             # i.e. a 1957 sounding becomes 2057 sounding...ensure that it's a part of the 20th century
             time = datetime.strptime('19' + data_header[1][:11], '%Y%m%d/%H%M')
