''' Create the Sounding (Profile) Object '''
from __future__ import division
import numpy as np
import numpy.ma as ma
import getpass
from datetime import datetime
from sharppy.sharptab import utils, winds, params, interp, thermo, watch_type, fire
import sharppy.io.qc_tools as qc_tools
from sharppy.databases.sars import hail, supercell
from sharppy.databases.pwv import pwv_climo
from sharppy.sharptab.constants import MISSING

def create_profile(**kwargs):
    '''
    This is a wrapper function for constructing Profile objects
    and objects that inherit from the Profile class. This will
    construct and return the appropriate Profile object
    based on the supplied keyword argument. If no profile keyword
    is supplied, it defaults to a basic Profile. This also requires
    that you pass through all the relevant keyword arguments for
    the constructors to the Profile objects and the objects that
    inherit from Profile.

    Parameters
    ----------
    Optional Keywords

    missing : number (default: sharppy.sharptab.constants.MISSING)
    The value of the missing flag used in the Profile objects

    profile : string (default: 'default')
    The text identifier for the Profile to be generated. Valid options
    include ('default' | 'convective'). Default will construct a basic
    Profile, and convective will construct a ConvectiveProfile used for
    the SPC style GUI.

    Mandatory Keywords

    pres : array_like
    The pressure values (Hectopascals)
    hght : array_like
    The corresponding height values (Meters)
    tmpc : array_like
    The corresponding temperature values (Celsius)
    dwpc : array_like
    The corresponding dewpoint temperature values (Celsius)

    Optional Keyword Pairs (must use one or the other)

    wdir : array_like
    The direction from which the wind is blowing in
    meteorological degrees
    wspd : array_like
    The speed of the wind

    OR

    u : array_like
    The U-component of the direction from which the wind
    is blowing

    v : array_like
    The V-component of the direction from which the wind
    is blowing.

    Returns
    -------

    Profile : a basic Profile object
    This is the most basic and default object.

    OR

    ConvectiveProfile : a child of Profile
    This is the class used for the SPC GUI.


    '''
    ## Get the user's input for which Profile to construct.
    ## Make the default the 'default' profile.
    profile = kwargs.get('profile', 'default')

    ## if the profile is default, pass the rest of the keyword
    ## arguments to the BasicProfile object and return it
    if profile == 'default':
        return BasicProfile(**kwargs)
    ## if the profile is raw, return a base profile object
    elif profile == 'raw':
        return Profile(**kwargs)
    ## if the profile is convective, pass the rest of the keyword
    ## arguments to the ConvectiveProfile object and return it
    elif profile == 'convective':
        return ConvectiveProfile(**kwargs)

class Profile(object):
    def __init__(self, **kwargs):
        ## set the missing variable
        self.missing = kwargs.get('missing', MISSING)
        self.profile = kwargs.get('profile')
        self.latitude = kwargs.get('latitude', ma.masked)
        self.strictQC = kwargs.get('strictQC', True)

        ## get the data and turn them into arrays
        self.pres = ma.asanyarray(kwargs.get('pres'), dtype=float)
        self.hght = ma.asanyarray(kwargs.get('hght'), dtype=float)
        self.tmpc = ma.asanyarray(kwargs.get('tmpc'), dtype=float)
        self.dwpc = ma.asanyarray(kwargs.get('dwpc'), dtype=float)

        if 'wdir' in kwargs:
            self.wdir = ma.asanyarray(kwargs.get('wdir'), dtype=float)
            self.wspd = ma.asanyarray(kwargs.get('wspd'), dtype=float)
            #self.u, self.v = utils.vec2comp(self.wdir, self.wspd)
            self.u = None
            self.v = None

        ## did the user provide the wind in u,v form?
        elif 'u' in kwargs:
            self.u = ma.asanyarray(kwargs.get('u'), dtype=float)
            self.v = ma.asanyarray(kwargs.get('v'), dtype=float)

            #self.wdir, self.wspd = utils.comp2vec(self.u, self.v)
            self.wdir = None
            self.wspd = None

        ## check if any standard deviation data was supplied
        if 'tmp_stdev' in kwargs:
            self.dew_stdev = ma.asanyarray(kwargs.get('dew_stdev'), dtype=float)
            self.tmp_stdev = ma.asanyarray(kwargs.get('tmp_stdev'), dtype=float)
        else:
            self.dew_stdev = None
            self.tmp_stdev = None

        if kwargs.get('omeg', None) is not None:
            ## get the omega data and turn into arrays
            self.omeg = ma.asanyarray(kwargs.get('omeg'))
        else:
            self.omeg = None

        ## optional keyword argument for location
        self.location = kwargs.get('location', None)
        self.date = kwargs.get('date', None)

    @classmethod
    def copy(cls, prof, **kwargs):
        '''
            Copies a profile object.
        '''            
        new_kwargs = dict( (k, prof.__dict__[k]) for k in [ 'pres', 'hght', 'tmpc', 'dwpc', 'omeg', 'location', 'date', 'latitude', 'strictQC', 'missing' ])

        if prof.u is not None and prof.v is not None:
            new_kwargs.update({'u':prof.u, 'v':prof.v})
        else:
            new_kwargs.update({'wspd':prof.wspd, 'wdir':prof.wdir})

        new_kwargs.update(kwargs)
        new_prof = cls(**new_kwargs)

        if hasattr(prof, 'srwind'):
            rmu, rmv, lmu, lmv = prof.srwind
            new_prof.set_srright(rmu, rmv)
            new_prof.set_srleft(lmu, lmv)

        return new_prof

    def toFile(self, file_name):
        snd_file = open(file_name, 'w')
        def qc(val):
            return -9999. if not utils.QC(val) else val

        snd_loc = (" " * (4 - len(self.location))) + self.location

        now = datetime.utcnow()
        user = getpass.getuser()
        snd_file.write("%TITLE%\n")
        snd_file.write("%s   %s\n Saved by user: %s on %s UTC\n" % (snd_loc, self.date.strftime("%y%m%d/%H%M"), user, now.strftime('%Y%m%d/%H%M')))
        snd_file.write("   LEVEL       HGHT       TEMP       DWPT       WDIR       WSPD\n")
        snd_file.write("-------------------------------------------------------------------\n")
        snd_file.write("%RAW%\n")
        for idx in xrange(self.pres.shape[0]):
            str = ""
            for col in ['pres', 'hght', 'tmpc', 'dwpc', 'wdir', 'wspd']:
                str += "%8.2f,  " % qc(self.__dict__[col][idx])

            snd_file.write(str[:-3] + "\n")
        snd_file.write("%END%\n")
        snd_file.close()

class BasicProfile(Profile):
    '''
    The default data class for SHARPpy. 
    All other data classes inherit from this class.
    This class holds the vertical data for pressure,
    height, temperature, dewpoint, and winds. This class
    has no indices computed.
        
    '''
    
    def __init__(self, **kwargs):
        '''
        Create the sounding data object
        
        Parameters
        ----------
        Mandatory Keywords
        pres : array_like
        The pressure values (Hectopaschals)
        hght : array_like
        The corresponding height values (Meters)
        tmpc : array_like
        The corresponding temperature values (Celsius)
        dwpc : array_like
        The corresponding dewpoint temperature values (Celsius)
            
        Optional Keyword Pairs (must use one or the other)
        wdir : array_like
        The direction from which the wind is blowing in
        meteorological degrees
        wspd : array_like
        The speed of the wind
            
        OR
            
        u : array_like
        The U-component of the direction from which the wind
        is blowing
            
        v : array_like
        The V-component of the direction from which the wind
        is blowing.
            
        Optional Keywords
        missing : number (default: sharppy.sharptab.constants.MISSING)
        The value of the missing flag

        location : string (default: None)
        The 3 character station identifier or 4 character
        WMO station ID for radiosonde locations. Used for
        the PWV database.
        
        strictQC : boolean
        A flag that indicates whether or not the strict quality control
        routines should be run on the profile upon construction.

        Returns
        -------
        prof: Profile object
            
        '''
        super(BasicProfile, self).__init__(**kwargs)

        self.strictQC = kwargs.get('strictQC', True)

        assert len(self.pres) == len(self.hght) == len(self.tmpc) == len(self.dwpc),\
                "Length of pres, hght, tmpc, or dwpc arrays passed to constructor are not the same."

        ## did the user provide the wind in vector form?
        if self.wdir is not None:
            assert len(self.wdir) == len(self.wspd) == len(self.pres), "Length of wdir and wspd arrays passed to constructor are not the same length as the pres array."
            self.wdir[self.wdir == self.missing] = ma.masked
            self.wspd[self.wspd == self.missing] = ma.masked
            self.wdir[self.wspd.mask] = ma.masked
            self.wspd[self.wdir.mask] = ma.masked
            self.u, self.v = utils.vec2comp(self.wdir, self.wspd)

        ## did the user provide the wind in u,v form?
        elif self.u is not None:
            assert len(self.u) == len(self.v) == len(self.pres), "Length of u and v arrays passed to constructor are not the same length as the pres array."
            self.u[self.u == self.missing] = ma.masked
            self.v[self.v == self.missing] = ma.masked
            self.u[self.v.mask] = ma.masked
            self.v[self.u.mask] = ma.masked
            self.wdir, self.wspd = utils.comp2vec(self.u, self.v)

        ## check if any standard deviation data was supplied
        if self.tmp_stdev is not None:
            self.dew_stdev[self.dew_stdev == self.missing] = ma.masked
            self.tmp_stdev[self.tmp_stdev == self.missing] = ma.masked
            self.dew_stdev.set_fill_value(self.missing)
            self.tmp_stdev.set_fill_value(self.missing)

        if self.omeg is not None:
            ## get the omega data and turn into arrays
            assert len(self.omeg) == len(self.pres), "Length of omeg array passed to constructor is not the same length as the pres array."
            self.omeg[self.omeg == self.missing] = ma.masked
        else:
            self.omeg = ma.masked_all(len(self.hght))

        # QC Checks on the arrays passed to the constructor.
        qc_tools.areProfileArrayLengthEqual(self)
       
        ## mask the missing values
        self.pres[self.pres == self.missing] = ma.masked
        self.hght[self.hght == self.missing] = ma.masked
        self.tmpc[self.tmpc == self.missing] = ma.masked
        self.dwpc[self.dwpc == self.missing] = ma.masked

        #if not qc_tools.isPRESValid(self.pres):
        ##    qc_tools.raiseError("Incorrect order of pressure array (or repeat values) or pressure array is of length <= 1.", ValueError)
        if not qc_tools.isHGHTValid(self.hght) and self.strictQC:
            qc_tools.raiseError("Incorrect order of height (or repeat values) array or height array is of length <= 1.", ValueError)
        if not qc_tools.isTMPCValid(self.tmpc):
            qc_tools.raiseError("Invalid temperature array. Array contains a value < -273.15 Celsius.", ValueError)
        if not qc_tools.isDWPCValid(self.dwpc):
            qc_tools.raiseError("Invalid dewpoint array. Array contains a value < -273.15 Celsius.", ValueError)
        if not qc_tools.isWSPDValid(self.wspd) and self.strictQC:
            qc_tools.raiseError("Invalid wind speed array. Array contains a value < 0 knots.", ValueError)
<<<<<<< HEAD
        if not qc_tools.isWDIRValid(self.wdir) and self.strictQC:
            qc_tools.raiseError("Invalid wind direction array. Array contains a value < 0 degrees or value >= 360 degrees.", ValueError)     
=======
        if not qc_tools.isWDIRValid(self.wdir) and strictQC:
            qc_tools.raiseError("Invalid wind direction array. Array contains a value < 0 degrees or value > 360 degrees.", ValueError)     
>>>>>>> 39c25da5


        self.logp = np.log10(self.pres.copy())
        self.vtmp = thermo.virtemp( self.pres, self.tmpc, self.dwpc )
        idx = np.ma.where(self.pres > 0)[0]
        self.vtmp[self.dwpc.mask[idx]] = self.tmpc[self.dwpc.mask[idx]] # Masking any virtual temperature 

        ## get the index of the top and bottom of the profile
        self.sfc = self.get_sfc()
        self.top = self.get_top()
        ## generate the wetbulb profile
        self.wetbulb = self.get_wetbulb_profile()
        ## generate theta-e profile
        self.thetae = self.get_thetae_profile()
        ## generate theta profile
        self.theta = self.get_theta_profile()
        ## generate water vapor mixing ratio profile
        self.wvmr = self.get_wvmr_profile()

    def get_sfc(self):
        '''
            Convenience function to get the index of the surface. It is
            determined by finding the lowest level in which a temperature is
            reported.
            
            Parameters
            ----------
            None
            
            Returns
            -------
            Index of the surface
            
            '''
        return np.where(~self.tmpc.mask)[0].min()
    
    def get_top(self):
        '''
            Convenience function to get the index of the surface. It is
            determined by finding the lowest level in which a temperature is
            reported.
            
            Parameters
            ----------
            None
            
            Returns
            -------
            Index of the surface
            '''
        return np.where(~self.tmpc.mask)[0].max()
     
    def get_wvmr_profile(self):
        '''
            Function to calculate the water vapor mixing ratio profile.
            
            Parameters
            ----------
            None
            
            Returns
            -------
            Array of water vapor mixing ratio profile
            '''
        
        wvmr = ma.empty(self.pres.shape[0])
        for i in range(len(self.v)):
            wvmr[i] = thermo.mixratio( self.pres[i], self.dwpc[i] )
        wvmr[wvmr == self.missing] = ma.masked
        wvmr.set_fill_value(self.missing)
        return wvmr
    
    def get_wetbulb_profile(self):
        '''
            Function to calculate the wetbulb profile.
            
            Parameters
            ----------
            None
            
            Returns
            -------
            Array of wet bulb profile
            '''
        
        wetbulb = ma.empty(self.pres.shape[0])
        for i in range(len(self.v)):
            wetbulb[i] = thermo.wetbulb( self.pres[i], self.tmpc[i], self.dwpc[i] )
        wetbulb[wetbulb == self.missing] = ma.masked
        wetbulb.set_fill_value(self.missing)
        return wetbulb
    
    def get_theta_profile(self):
        '''
            Function to calculate the theta profile.
            
            Parameters
            ----------
            None
            
            Returns
            -------
            Array of theta profile
            '''
        theta = ma.empty(self.pres.shape[0])
        for i in range(len(self.v)):
            theta[i] = thermo.theta(self.pres[i], self.tmpc[i])
        theta[theta == self.missing] = ma.masked
        theta.set_fill_value(self.missing)
        theta = thermo.ctok(theta)
        return theta
    
    def get_thetae_profile(self):
        '''
            Function to calculate the theta-e profile.
            
            Parameters
            ----------
            None
            
            Returns
            -------
            Array of theta-e profile
            '''
        thetae = ma.empty(self.pres.shape[0])
        for i in range(len(self.v)):
            thetae[i] = thermo.ctok( thermo.thetae(self.pres[i], self.tmpc[i], self.dwpc[i]) )
        thetae[thetae == self.missing] = ma.masked
        thetae.set_fill_value(self.missing)
        return thetae



class ConvectiveProfile(BasicProfile):
    '''
    The Convective data class for SHARPPy. This is the class used
    to generate the indices that are default for the SPC NSHARP display.
    
    This class inherits from the Profile object.

    '''
    def __init__(self, **kwargs):
        '''
        Create the sounding data object
        
        Parameters
        ----------
        Mandatory Keywords
        pres : array_like
        The pressure values (Hectopaschals)
        hght : array_like
        The corresponding height values (Meters)
        tmpc : array_like
        The corresponding temperature values (Celsius)
        dwpc : array_like
        The corresponding dewpoint temperature values (Celsius)
            
        Optional Keyword Pairs (must use one or the other)
        wdir : array_like
        The direction from which the wind is blowing in
        meteorological degrees
        wspd : array_like
        The speed of the wind
        
        OR
            
        u : array_like
        The U-component of the direction from which the wind
        is blowing
            
        v : array_like
        The V-component of the direction from which the wind
        is blowing.
            
        Optional Keywords
        missing : number (default: sharppy.sharptab.constants.MISSING)
        The value of the missing flag

        location : string (default: None)
        The 3 character station identifier or 4 character
        WMO station ID for radiosonde locations. Used for
        the PWV database.

        omeg : array_like
        List of the vertical velocity in pressure coordinates with height (Pascals/second)
            
        Returns
        -------
        A profile object
        '''
        ## call the constructor for Profile
        super(ConvectiveProfile, self).__init__(**kwargs)
        self.user_srwind = None
        self.use_right = (self.latitude > 0)

        # Generate the fire weather paramters
        self.get_fire()

        # Generate the winter inset/precipitation types
        self.get_precip()
        
        ## generate various parcels
        self.get_parcels()

        ## calculate thermodynamic window indices
        self.get_thermo()

        ## generate wind indices
        self.get_kinematics()

        ## get SCP, STP(cin), STP(fixed), SHIP
        self.get_severe()

        ## calculate the SARS database matches
        self.get_sars()

        ## get the precipitable water climatology
        self.get_PWV_loc()

        ## get the parcel trajectory
        self.get_traj()

        ## miscellaneous indices I didn't know where to put
        self.get_indices()

        ## get the possible watch type
        self.get_watch()

    def get_fire(self):
        '''
        Function to generate different indices and information
        regarding any fire weather in the sounding.  This helps fill
        the data shown in the FIRE inset.
    
        Parameters
        ----------
        None

        Returns
        -------
        None
        '''
        self.fosberg = fire.fosberg(self)
        self.haines_hght = fire.haines_height(self)
        self.haines_low = fire.haines_low(self)
        self.haines_mid = fire.haines_mid(self)
        self.haines_high = fire.haines_high(self)
        self.ppbl_top = params.pbl_top(self)
        self.sfc_rh = thermo.relh(self.pres[self.sfc], self.tmpc[self.sfc], self.dwpc[self.sfc])
        pres_sfc = self.pres[self.sfc]
        pres_1km = interp.pres(self, interp.to_msl(self, 1000.))
        self.pbl_h = interp.to_agl(self, interp.hght(self, self.ppbl_top))
        self.rh01km = params.mean_relh(self, pbot=pres_sfc, ptop=pres_1km)
        self.pblrh = params.mean_relh(self, pbot=pres_sfc, ptop=self.ppbl_top)
        self.meanwind01km = winds.mean_wind(self, pbot=pres_sfc, ptop=pres_1km)
        self.meanwindpbl = winds.mean_wind(self, pbot=pres_sfc, ptop=self.ppbl_top)
        self.pblmaxwind = winds.max_wind(self, lower=0, upper=self.pbl_h)
        #self.pblmaxwind = [np.ma.masked, np.ma.masked]
        mulplvals = params.DefineParcel(self, flag=3, pres=500)
        mupcl = params.cape(self, lplvals=mulplvals)
        self.bplus_fire = mupcl.bplus

    def get_precip(self):
        '''
        Function to generate different indices and information
        regarding any precipitation in the sounding.  This helps fill
        the data shown in the WINTER inset.

        Returns nothing, but sets the following
        variables:

        self.dgz_pbot, self.dgz_ptop : the dendretic growth zone (DGZ) top and bottom (mb)
        self.dgz_meanrh : DGZ mean relative humidity (%)
        self.dgz_pw : the preciptable water vapor in the DGZ (inches)
        self.dgz_meanq : the mean water vapor mixing ratio in the DGZ (g/kg)
        self.dgz_meanomeg : the mean omega in the DGZ (microbars/second)
        self.oprh : the OPRH variable (units don't mean anything)
        self.plevel, self.phase, self.tmp, self.st : the initial phase, level, temperature, and state of any precip in the sounding
        self.tpos, self.tneg, self.ttop, self.tbot : positive and negative temperature layers in the sounding
        self.wpos, self.wneg, self.wtop, self.wbot : positive and negative wetbulb layers in the soundings
        self.precip_type : the best guess precipitation type
    
        Parameters
        ----------
        None

        Returns
        -------
        None
        '''
        self.dgz_pbot, self.dgz_ptop = params.dgz(self)
        self.dgz_meanrh = params.mean_relh(self, pbot=self.dgz_pbot, ptop=self.dgz_ptop)
        self.dgz_pw = params.precip_water(self, pbot=self.dgz_pbot, ptop=self.dgz_ptop)
        self.dgz_meanq = params.mean_mixratio(self, pbot=self.dgz_pbot, ptop=self.dgz_ptop)
        self.dgz_meanomeg = params.mean_omega(self, pbot=self.dgz_pbot, ptop=self.dgz_ptop) * 10 # to microbars/sec
        self.oprh = self.dgz_meanomeg * self.dgz_pw * (self.dgz_meanrh/100.)

        self.plevel, self.phase, self.tmp, self.st = watch_type.init_phase(self)
        self.tpos, self.tneg, self.ttop, self.tbot = watch_type.posneg_temperature(self, start=self.plevel)
        self.wpos, self.wneg, self.wtop, self.wbot = watch_type.posneg_wetbulb(self, start=self.plevel)
        self.precip_type = watch_type.best_guess_precip(self, self.phase, self.plevel, self.tmp, self.tpos, self.tneg)


    def get_parcels(self):
        '''
        Function to generate various parcels and parcel
        traces.
        Returns nothing, but sets the following
        variables:

        self.mupcl : Most Unstable Parcel
        self.sfcpcl : Surface Based Parcel
        self.mlpcl : Mixed Layer Parcel
        self.fcstpcl : Forecast Surface Parcel
        self.ebottom : The bottom pressure level of
            the effective inflow layer
        self.etop : the top pressure level of
            the effective inflow layer
        self.ebotm : The bottom, meters (agl), of the
            effective inflow layer
        self.etopm : The top, meters (agl), of the
            effective inflow layer
    
        Parameters
        ----------
        None

        Returns
        -------
        None
        '''

        self.mupcl = params.parcelx( self, flag=3 )
        if self.mupcl.lplvals.pres == self.pres[self.sfc]:
            self.sfcpcl = self.mupcl
        else:
            self.sfcpcl = params.parcelx( self, flag=1 )
        self.fcstpcl = params.parcelx( self, flag=2 )
        self.mlpcl = params.parcelx( self, flag=4 )
        self.usrpcl = params.Parcel()

        ## get the effective inflow layer data
        self.ebottom, self.etop = params.effective_inflow_layer( self, mupcl=self.mupcl )

        ## if there was no effective inflow layer, set the values to masked
        if self.etop is ma.masked or self.ebottom is ma.masked:
            self.ebotm = ma.masked; self.etopm = ma.masked
            self.effpcl = self.sfcpcl # Default to surface parcel, as in params.DefineProfile().

        ## otherwise, interpolate the heights given to above ground level
        else:
            self.ebotm = interp.to_agl(self, interp.hght(self, self.ebottom))
            self.etopm = interp.to_agl(self, interp.hght(self, self.etop))
            # The below code was adapted from params.DefineProfile()
            # Lifting one additional parcel probably won't slow the program too much.
            # It's just one more lift compared to all the lifts in the params.effective_inflow_layer() call.
            mtha = params.mean_theta(self, self.ebottom, self.etop)
            mmr = params.mean_mixratio(self, self.ebottom, self.etop)
            effpres = (self.ebottom+self.etop)/2.
            efftmpc = thermo.theta(1000., mtha, effpres)
            effdwpc = thermo.temp_at_mixrat(mmr, effpres)
            self.effpcl = params.parcelx(self, flag=5, pres=effpres, tmpc=efftmpc, dwpc=effdwpc) #This is the effective parcel.

    def get_kinematics(self):
        '''
        Function to generate the numerous kinematic quantities
        used for display and calculations. It requires that the
        parcel calculations have already been called for the lcl
        to el shear and mean wind vectors, as well as indices
        that require an effective inflow layer.

        Parameters
        ----------
        None

        Returns
        -------
        None
        '''
        sfc = self.pres[self.sfc]
        heights = np.array([1000., 3000., 4000., 5000., 6000., 8000., 9000.])
        p1km, p3km, p4km, p5km, p6km, p8km, p9km = interp.pres(self, interp.to_msl(self, heights))
        ## 1km and 6km winds
        self.wind1km = interp.vec(self, p1km)
        self.wind6km = interp.vec(self, p6km)
        ## calcluate wind shear
        self.sfc_1km_shear = winds.wind_shear(self, pbot=sfc, ptop=p1km)
        self.sfc_3km_shear = winds.wind_shear(self, pbot=sfc, ptop=p3km)
        self.sfc_6km_shear = winds.wind_shear(self, pbot=sfc, ptop=p6km)
        self.sfc_8km_shear = winds.wind_shear(self, pbot=sfc, ptop=p8km)
        self.sfc_9km_shear = winds.wind_shear(self, pbot=sfc, ptop=p9km)
        self.lcl_el_shear = winds.wind_shear(self, pbot=self.mupcl.lclpres, ptop=self.mupcl.elpres)
        ## calculate mean wind
        self.mean_1km = utils.comp2vec(*winds.mean_wind(self, pbot=sfc, ptop=p1km))
        self.mean_3km = utils.comp2vec(*winds.mean_wind(self, pbot=sfc, ptop=p3km))
        self.mean_6km = utils.comp2vec(*winds.mean_wind(self, pbot=sfc, ptop=p6km))
        self.mean_8km = utils.comp2vec(*winds.mean_wind(self, pbot=sfc, ptop=p8km))
        self.mean_lcl_el = utils.comp2vec(*winds.mean_wind(self, pbot=self.mupcl.lclpres, ptop=self.mupcl.elpres))
        ## parameters that depend on the presence of an effective inflow layer
        if self.etop is ma.masked or self.ebottom is ma.masked:
            self.etopm = ma.masked; self.ebotm = ma.masked
            self.bunkers = winds.non_parcel_bunkers_motion( self )
            if self.user_srwind is None:
                self.user_srwind = self.bunkers
            self.srwind = self.user_srwind
            self.eff_shear = [MISSING, MISSING]
            self.ebwd = [MISSING, MISSING, MISSING]
            self.ebwspd = MISSING
            self.mean_eff = [MISSING, MISSING, MISSING]
            self.mean_ebw = [MISSING, MISSING, MISSING]

            self.right_srw_eff = [MISSING, MISSING, MISSING]
            self.right_srw_ebw = [MISSING, MISSING, MISSING]
            self.right_esrh = [ma.masked, ma.masked, ma.masked]
            self.right_critical_angle = ma.masked

            self.left_srw_eff = [MISSING, MISSING, MISSING]
            self.left_srw_ebw = [MISSING, MISSING, MISSING]
            self.left_esrh = [ma.masked, ma.masked, ma.masked]
            self.left_critical_angle = ma.masked
        else:
            self.bunkers = params.bunkers_storm_motion(self, mupcl=self.mupcl, pbot=self.ebottom)
            if self.user_srwind is None:
                self.user_srwind = self.bunkers
            self.srwind = self.user_srwind
            depth = ( self.mupcl.elhght - self.ebotm ) / 2
            elh = interp.pres(self, interp.to_msl(self, self.ebotm + depth))
            ## calculate mean wind
            self.mean_eff = winds.mean_wind(self, self.ebottom, self.etop )
            self.mean_ebw = winds.mean_wind(self, pbot=self.ebottom, ptop=elh )
            ## calculate wind shear of the effective layer
            self.eff_shear = winds.wind_shear(self, pbot=self.ebottom, ptop=self.etop)
            self.ebwd = winds.wind_shear(self, pbot=self.ebottom, ptop=elh)
            self.ebwspd = utils.mag( self.ebwd[0], self.ebwd[1] )
            ## calculate quantities relative to the right-mover vector
            self.right_srw_eff = winds.sr_wind(self, pbot=self.ebottom, ptop=self.etop, stu=self.srwind[0], stv=self.srwind[1] )
            self.right_srw_ebw = winds.sr_wind(self, pbot=self.ebottom, ptop=elh, stu=self.srwind[0], stv=self.srwind[1] )
            self.right_esrh = winds.helicity(self, self.ebotm, self.etopm, stu=self.srwind[0], stv=self.srwind[1])
            self.right_critical_angle = winds.critical_angle(self, stu=self.srwind[0], stv=self.srwind[1])
            ## calculate quantities relative to the left-mover vector
            self.left_srw_eff = winds.sr_wind(self, pbot=self.ebottom, ptop=self.etop, stu=self.srwind[2], stv=self.srwind[3] )
            self.left_srw_ebw = winds.sr_wind(self, pbot=self.ebottom, ptop=elh, stu=self.srwind[2], stv=self.srwind[3] )
            self.left_esrh = winds.helicity(self, self.ebotm, self.etopm, stu=self.srwind[2], stv=self.srwind[3])
            self.left_critical_angle = winds.critical_angle(self, stu=self.srwind[2], stv=self.srwind[3])

        ## calculate quantities relative to the right-mover vector
        self.right_srw_1km = utils.comp2vec(*winds.sr_wind(self, pbot=sfc, ptop=p1km, stu=self.srwind[0], stv=self.srwind[1] ))
        self.right_srw_3km = utils.comp2vec(*winds.sr_wind(self, pbot=sfc, ptop=p3km, stu=self.srwind[0], stv=self.srwind[1] ))
        self.right_srw_6km = utils.comp2vec(*winds.sr_wind(self, pbot=sfc, ptop=p6km, stu=self.srwind[0], stv=self.srwind[1] ))
        self.right_srw_8km = utils.comp2vec(*winds.sr_wind(self, pbot=sfc, ptop=p8km, stu=self.srwind[0], stv=self.srwind[1] ))
        self.right_srw_4_5km = utils.comp2vec(*winds.sr_wind(self, pbot=p4km, ptop=p5km, stu=self.srwind[0], stv=self.srwind[1] ))
        self.right_srw_lcl_el = utils.comp2vec(*winds.sr_wind(self, pbot=self.mupcl.lclpres, ptop=self.mupcl.elpres, stu=self.srwind[0], stv=self.srwind[1] ))
        # This is for the red, blue, and purple bars that appear on the SR Winds vs. Height plot
        self.right_srw_0_2km = winds.sr_wind(self, pbot=sfc, ptop=interp.pres(self, interp.to_msl(self, 2000.)), stu=self.srwind[0], stv=self.srwind[1])
        self.right_srw_4_6km = winds.sr_wind(self, pbot=interp.pres(self, interp.to_msl(self, 4000.)), ptop=p6km, stu=self.srwind[0], stv=self.srwind[1])
        self.right_srw_9_11km = winds.sr_wind(self, pbot=interp.pres(self, interp.to_msl(self, 9000.)), ptop=interp.pres(self, interp.to_msl(self, 11000.)), stu=self.srwind[0], stv=self.srwind[1])

        ## calculate quantities relative to the left-mover vector
        self.left_srw_1km = utils.comp2vec(*winds.sr_wind(self, pbot=sfc, ptop=p1km, stu=self.srwind[2], stv=self.srwind[3] ))
        self.left_srw_3km = utils.comp2vec(*winds.sr_wind(self, pbot=sfc, ptop=p3km, stu=self.srwind[2], stv=self.srwind[3] ))
        self.left_srw_6km = utils.comp2vec(*winds.sr_wind(self, pbot=sfc, ptop=p6km, stu=self.srwind[2], stv=self.srwind[3] ))
        self.left_srw_8km = utils.comp2vec(*winds.sr_wind(self, pbot=sfc, ptop=p8km, stu=self.srwind[2], stv=self.srwind[3] ))
        self.left_srw_4_5km = utils.comp2vec(*winds.sr_wind(self, pbot=p4km, ptop=p5km, stu=self.srwind[2], stv=self.srwind[3] ))
        self.left_srw_lcl_el = utils.comp2vec(*winds.sr_wind(self, pbot=self.mupcl.lclpres, ptop=self.mupcl.elpres, stu=self.srwind[2], stv=self.srwind[3] ))
        # This is for the red, blue, and purple bars that appear on the SR Winds vs. Height plot
        self.left_srw_0_2km = winds.sr_wind(self, pbot=sfc, ptop=interp.pres(self, interp.to_msl(self, 2000.)), stu=self.srwind[2], stv=self.srwind[3])
        self.left_srw_4_6km = winds.sr_wind(self, pbot=interp.pres(self, interp.to_msl(self, 4000.)), ptop=p6km, stu=self.srwind[2], stv=self.srwind[3])
        self.left_srw_9_11km = winds.sr_wind(self, pbot=interp.pres(self, interp.to_msl(self, 9000.)), ptop=interp.pres(self, interp.to_msl(self, 11000.)), stu=self.srwind[2], stv=self.srwind[3])
        
        ## calculate upshear and downshear
        self.upshear_downshear = winds.mbe_vectors(self)
        self.right_srh1km = winds.helicity(self, 0, 1000., stu=self.srwind[0], stv=self.srwind[1])
        self.right_srh3km = winds.helicity(self, 0, 3000., stu=self.srwind[0], stv=self.srwind[1])
        self.left_srh1km = winds.helicity(self, 0, 1000., stu=self.srwind[2], stv=self.srwind[3])
        self.left_srh3km = winds.helicity(self, 0, 3000., stu=self.srwind[2], stv=self.srwind[3])

    def get_thermo(self):
        '''
        Function to generate thermodynamic indices.
        
        Function returns nothing, but sets the following
        variables:

        self.k_idx - K Index, a severe weather index
        self.pwat - Precipitable Water Vapor (inches)
        self.lapserate_3km - 0 to 3km AGL lapse rate (C/km)
        self.lapserate_3_6km - 3 to 6km AGL lapse rate (C/km)
        self.lapserate_850_500 - 850 to 500mb lapse rate (C/km)
        self.lapserate_700_500 - 700 to 500mb lapse rate (C/km)
        self.convT - The Convective Temperature (F)
        self.maxT - The Maximum Forecast Surface Temp (F)
        self.mean_mixr - Mean Mixing Ratio
        self.low_rh - low level mean relative humidity
        self.mid_rh - mid level mean relative humidity
        self.totals_totals - Totals Totals index, a severe weather index

        Parameters
        ----------
        None
        
        Returns
        -------
        None
        '''
        ## either get or calculate the indices, round to the nearest int, and
        ## convert them to strings.
        ## K Index
        self.k_idx = params.k_index( self )
        ## precipitable water
        self.pwat = params.precip_water( self )
        ## 0-3km agl lapse rate
        self.lapserate_3km = params.lapse_rate( self, 0., 3000., pres=False )
        ## 3-6km agl lapse rate
        self.lapserate_3_6km = params.lapse_rate( self, 3000., 6000., pres=False )
        ## 850-500mb lapse rate
        self.lapserate_850_500 = params.lapse_rate( self, 850., 500., pres=True )
        ## 700-500mb lapse rate
        self.lapserate_700_500 = params.lapse_rate( self, 700., 500., pres=True )
        ## convective temperature
        self.convT = thermo.ctof( params.convective_temp( self ) )
        ## sounding forecast surface temperature
        self.maxT = thermo.ctof( params.max_temp( self ) )
        #fzl = str(int(self.sfcparcel.hght0c))
        ## 100mb mean mixing ratio
        self.mean_mixr = params.mean_mixratio( self )
        ## 150mb mean rh
        self.low_rh = params.mean_relh( self )
        self.mid_rh = params.mean_relh( self, pbot=(self.pres[self.sfc] - 150),
            ptop=(self.pres[self.sfc] - 350) )
        ## calculate the totals totals index
        self.totals_totals = params.t_totals( self )
        ## calculate the inferred temperature advection
        self.inf_temp_adv = params.inferred_temp_adv(self, lat=self.latitude)

    def get_severe(self):
        '''
        Function to calculate special severe weather indices.
        Requires calling get_parcels() and get_kinematics().

        Returns nothing, but sets the following variables:

        self.right_stp_fixed - fixed layer significant tornado parameter (computed with SRH relative to the right-mover vector)
        self.left_stp_fixed - fixed layer significant tornado parameter (computed with SRH relative to the left-mover vector)
        self.right_stp_cin - effective layer significant tornado parameter (computed with SRH relative to the right-mover vector)
        self.left_stp_cin - effective layer significant tornado parameter (computed with SRH relative to the left-mover vector)
        self.right_scp - right moving supercell composite parameter
        self.left_scp - left moving supercell composite parameter

        Parameters
        ----------
        None
        
        Returns
        -------
        None
        '''
        wspd = utils.mag(self.sfc_6km_shear[0], self.sfc_6km_shear[1])
        self.right_stp_fixed = params.stp_fixed(self.sfcpcl.bplus, self.sfcpcl.lclhght, self.right_srh1km[0], utils.KTS2MS(wspd))
        self.left_stp_fixed = params.stp_fixed(self.sfcpcl.bplus, self.sfcpcl.lclhght, self.left_srh1km[0], utils.KTS2MS(wspd))
        if self.etop is np.ma.masked or self.ebottom is np.ma.masked:
            self.right_scp = 0.0; self.left_scp = 0.0
            self.right_stp_cin = 0.0; self.left_stp_cin = 0.0
        else:
            self.right_scp = params.scp( self.mupcl.bplus, self.right_esrh[0], utils.KTS2MS(self.ebwspd))
            self.left_scp = params.scp( self.mupcl.bplus, self.left_esrh[0], utils.KTS2MS(self.ebwspd))
            self.right_stp_cin = params.stp_cin(self.mlpcl.bplus, self.right_esrh[0], utils.KTS2MS(self.ebwspd),
                self.mlpcl.lclhght, self.mlpcl.bminus)
            self.left_stp_cin = params.stp_cin(self.mlpcl.bplus, self.left_esrh[0], utils.KTS2MS(self.ebwspd),
                self.mlpcl.lclhght, self.mlpcl.bminus)

    def get_sars(self):
        '''
        Function to get the SARS analogues from the hail and
        supercell databases. Requires calling get_kinematics()
        and get_parcels() first. Also calculates the significant
        hail parameter.
        
        Function returns nothing, but sets the following variables:

        self.matches - the matches from SARS HAIL
        self.ship - significant hail parameter
        self.supercell_matches - the matches from SARS SUPERCELL
        
        Parameters
        ----------
        None

        Returns
        -------
        None
        '''
        sfc_6km_shear = utils.KTS2MS( utils.mag( self.sfc_6km_shear[0], self.sfc_6km_shear[1]) )
        sfc_3km_shear = utils.KTS2MS( utils.mag( self.sfc_3km_shear[0], self.sfc_3km_shear[1]) )
        sfc_9km_shear = utils.KTS2MS( utils.mag( self.sfc_9km_shear[0], self.sfc_9km_shear[1]) )
        h500t = interp.temp(self, 500.)
        lapse_rate = params.lapse_rate( self, 700., 500., pres=True )
        right_srh3km = self.right_srh3km[0]
        right_srh1km = self.right_srh1km[0]
        left_srh3km = self.left_srh3km[0]
        left_srh1km = self.left_srh1km[0]
        mucape = self.mupcl.bplus
        mlcape = self.mlpcl.bplus
        mllcl = self.mlpcl.lclhght
        mumr = thermo.mixratio(self.mupcl.pres, self.mupcl.dwpc)
        self.ship = params.ship(self)

        self.hail_database = 'sars_hail.txt'
        self.supercell_database = 'sars_supercell.txt'
        try:
            self.right_matches = hail(self.hail_database, mumr, mucape, h500t, lapse_rate, sfc_6km_shear,
                sfc_9km_shear, sfc_3km_shear, right_srh3km)
            self.left_matches = hail(self.hail_database, mumr, mucape, h500t, lapse_rate, sfc_6km_shear,
                sfc_9km_shear, sfc_3km_shear, left_srh3km)
        except:
            self.right_matches = ([], [], 0, 0, 0)
            self.left_matches = ([], [], 0, 0, 0)

        try:
            self.right_supercell_matches = supercell(self.supercell_database, mlcape, mllcl, h500t, lapse_rate, utils.MS2KTS(sfc_6km_shear), right_srh1km, utils.MS2KTS(sfc_3km_shear), utils.MS2KTS(sfc_9km_shear), right_srh3km)
            self.left_supercell_matches = supercell(self.supercell_database, mlcape, mllcl, h500t, lapse_rate, utils.MS2KTS(sfc_6km_shear), left_srh1km, utils.MS2KTS(sfc_3km_shear), utils.MS2KTS(sfc_9km_shear), left_srh3km)
        except Exception as e:
            self.right_supercell_matches = ([], [], 0, 0, 0)
            self.left_supercell_matches = ([], [], 0, 0, 0)
                
    def get_watch(self):
        '''
        Function to get the possible watch type.
        Function returns nothing, but sets the following
        variables:
        
        self.watch_type - possible watch type
        self.watch_type_color - the color of type severity
        
        Parameters
        ----------
        None
        
        Returns
        -------
        None
        '''
        watch_types = watch_type.possible_watch(self, use_left=False)
        self.right_watch_type = watch_types[0][0]
        self.right_watch_type_color = watch_types[1][0]

        watch_types = watch_type.possible_watch(self, use_left=True)
        self.left_watch_type = watch_types[0][0]
        self.left_watch_type_color = watch_types[1][0]

    def get_traj(self):
        '''
        Function to compute the storm slinky profile using
        the trajectory model.

        self.slinky_traj - the list containing the position vector for the updraft
        self.updraft_tilt - the updraft tilt (an angle) with respect to the horizon
        
        Parameters
        ----------
        None
        
        Returns
        -------
        None
        '''
    
        parcel = self.mupcl
        slinky = params.parcelTraj(self, parcel)
        if slinky == None:
            self.slinky_traj = ma.masked
            self.updraft_tilt = ma.masked
        else:
            self.slinky_traj = slinky[0]
            self.updraft_tilt = slinky[1]

    def get_PWV_loc(self):
        '''
        Function to compute the location of the current PWV with respect to
        it's sounding climatology from Bunkers.
        
        Parameters
        ----------
        None
        
        Returns
        -------
        None
        '''
        self.pwv_flag = pwv_climo(self, self.location, month=None)

    def get_indices(self):
        '''
        Function to set any additional indices that are included in the 
        thermo window.
        
        Parameters
        ----------
        None
        
        Returns
        -------
        None
        '''
        self.tei = params.tei(self)
        self.esp = params.esp(self)
        self.mmp = params.mmp(self)
        self.wndg = params.wndg(self)
        self.sig_severe = params.sig_severe(self)
        self.dcape, self.dpcl_ttrace, self.dpcl_ptrace = params.dcape(self)
        self.drush = thermo.ctof(self.dpcl_ttrace[-1])
        self.mburst = params.mburst(self)

    def set_srleft(self, lm_u, lm_v):
        self.user_srwind = self.user_srwind[:2] + (lm_u, lm_v)
        self.get_kinematics()
        self.get_severe()

    def set_srright(self, rm_u, rm_v):
        self.user_srwind = (rm_u, rm_v) + self.user_srwind[2:] 
        self.get_kinematics()
        self.get_severe()

    def reset_srm(self):
        self.user_srwind = self.bunkers
        self.get_kinematics()
        self.get_severe()<|MERGE_RESOLUTION|>--- conflicted
+++ resolved
@@ -304,13 +304,8 @@
             qc_tools.raiseError("Invalid dewpoint array. Array contains a value < -273.15 Celsius.", ValueError)
         if not qc_tools.isWSPDValid(self.wspd) and self.strictQC:
             qc_tools.raiseError("Invalid wind speed array. Array contains a value < 0 knots.", ValueError)
-<<<<<<< HEAD
         if not qc_tools.isWDIRValid(self.wdir) and self.strictQC:
-            qc_tools.raiseError("Invalid wind direction array. Array contains a value < 0 degrees or value >= 360 degrees.", ValueError)     
-=======
-        if not qc_tools.isWDIRValid(self.wdir) and strictQC:
             qc_tools.raiseError("Invalid wind direction array. Array contains a value < 0 degrees or value > 360 degrees.", ValueError)     
->>>>>>> 39c25da5
 
 
         self.logp = np.log10(self.pres.copy())
