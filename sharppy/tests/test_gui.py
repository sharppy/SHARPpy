--- conflicted
+++ resolved
@@ -16,16 +16,11 @@
 dec = SPCDecoder('examples/data/14061619.OAX')
 prof_coll = dec.getProfiles()
 prof = prof_coll.getCurrentProfs()['']
-<<<<<<< HEAD
-app = QtWidgets.QApplication([])    
-    
-=======
 
 if QtGui.QApplication.instance() is None:
     app = QtGui.QApplication([])    
 else:
     app = QtGui.QApplication.instance()
->>>>>>> 888b2bf0
 
 #@pytest.mark.skipif(True, reason="DISPLAY not set")
 @pytest.mark.skipif("DISPLAY_AVAIL" in os.environ and os.environ["DISPLAY_AVAIL"] == 'NO', reason="DISPLAY not set")
