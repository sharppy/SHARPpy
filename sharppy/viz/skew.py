import numpy as np
import sharppy.sharptab as tab
from sharppy.sharptab.constants import *
from sharppy.sharptab.profile import Profile, create_profile
from sharppy.viz.draggable import Draggable
from sharppy.viz.barbs import drawBarb
from PySide import QtGui, QtCore
from PySide.QtGui import *
from PySide.QtCore import *
from PySide.QtOpenGL import *

from datetime import datetime, timedelta

__all__ = ['backgroundSkewT', 'plotSkewT']

class backgroundSkewT(QtGui.QWidget):
    def __init__(self, plot_omega=False):
        super(backgroundSkewT, self).__init__()
        self.plot_omega = plot_omega
        self.initUI()

    def initUI(self):
        '''
        Initialize the User Interface.

        '''
        self.lpad = 30; self.rpad = 50
        self.tpad = 20; self.bpad = 20
        self.tlx = self.rpad; self.tly = self.tpad
        self.wid = self.size().width() - self.rpad
        self.hgt = self.size().height() - self.bpad
        self.brx = self.wid ; self.bry = self.hgt
        self.pmax = 1050.; self.pmin = 100.
        self.barbx = self.brx + self.rpad / 2
        self.log_pmax = np.log(self.pmax); self.log_pmin = np.log(self.pmin)
        self.bltmpc = -50; self.brtmpc = 50; self.dt = 10
        self.xskew = 100 / 3.
        self.xrange = self.brtmpc - self.bltmpc
        self.yrange = np.tan(np.deg2rad(self.xskew)) * self.xrange
        self.clip = QRect(QPoint(self.lpad, self.tly), QPoint(self.brx + self.rpad, self.bry))
        self.originx = 0. # self.size().width() / 2
        self.originy = 0. # self.size().height() / 2
        self.scale = 1.
        if self.physicalDpiX() > 75:
            fsize = 6
            fsizet = 10
        else:
            fsize = 7
            fsizet = 14
        self.title_font = QtGui.QFont('Helvetica', fsizet)
        self.title_metrics = QtGui.QFontMetrics( self.title_font )
        self.title_height = self.title_metrics.xHeight() + 5
        self.label_font = QtGui.QFont('Helvetica', fsize + 2)
        self.environment_trace_font = QtGui.QFont('Helvetica', 11)
        self.in_plot_font = QtGui.QFont('Helvetica', fsize)
        self.esrh_font = QtGui.QFont('Helvetica', fsize + 2)
        self.esrh_metrics = QtGui.QFontMetrics( self.esrh_font )
        self.esrh_height = self.esrh_metrics.xHeight() + 9
        self.plotBitMap = QtGui.QPixmap(self.width(), self.height())
        self.saveBitMap = None
        self.plotBitMap.fill(QtCore.Qt.black)
        self.plotBackground()
    
    def plotBackground(self):
        qp = QtGui.QPainter()
        qp.begin(self.plotBitMap)
        qp.setClipRect(self.clip)

        qp.translate(self.originx, self.originy)
        qp.scale(1. / self.scale, 1. / self.scale)

        self.transform = qp.transform()

        qp.scale(self.scale, self.scale)
        qp.translate(-self.originx, -self.originy)

        qp.setRenderHint(qp.Antialiasing)
        qp.setRenderHint(qp.TextAntialiasing)
        for t in np.arange(self.bltmpc-100, self.brtmpc+self.dt, self.dt):
            self.draw_isotherm(t, qp)
        #for tw in range(self.bltmpc, self.brtmpc, 10): self.draw_moist_adiabat(tw, qp)
        for theta in np.arange(self.bltmpc, 80, 20): self.draw_dry_adiabat(theta, qp)
        for w in [2] + np.arange(4, 33, 4): self.draw_mixing_ratios(w, 600, qp)
        self.draw_frame(qp)
        for p in [1000, 850, 700, 500, 300, 200, 100]:
            self.draw_isobar(p, 1, qp)
        for t in np.arange(self.bltmpc, self.brtmpc+self.dt, self.dt):
            self.draw_isotherm_labels(t, qp)
        for p in xrange(int(self.pmax), int(self.pmin-50), -50):
            self.draw_isobar(p, 0, qp)

        qp.end()
        self.backgroundBitMap = self.plotBitMap.copy(0, 0, self.width(), self.height())

    def resizeEvent(self, e):
        '''
        Resize the plot based on adjusting the main window.

        '''
        self.initUI()
    
    def wheelEvent(self, e):
        centerx, centery = e.x(), e.y()

        # From map
        max_speed = 100.
        delta = max(min(-e.delta(), max_speed), -max_speed)
        scale_fac = 10 ** (delta / 1000.)

        if self.scale * scale_fac > 1.0:
            scale_fac = 1. / self.scale

        self.scale *= scale_fac

        self.originx = centerx - (centerx - self.originx) / scale_fac
        self.originy = centery - (centery - self.originy) / scale_fac

        ll_x = self.originx + self.width() / self.scale
        ll_y = self.originy + self.height() / self.scale

        if ll_x < self.width():
            self.originx += (self.width() - ll_x)
        elif self.originx > 0:
            self.originx = 0

        if ll_y < self.height():
            self.originy += (self.height() - ll_y)
        elif self.originy > 0:
            self.originy = 0

        self.plotBackground()
        self.update()

    def draw_dry_adiabat(self, theta, qp):
        '''
        Draw the given moist adiabat.
        '''
        qp.setClipping(True)
        pen = QtGui.QPen(QtGui.QColor("#333333"), 1)
        pen.setStyle(QtCore.Qt.SolidLine)
        qp.setPen(pen)
        dp = -10
        presvals = np.arange(int(self.pmax), int(self.pmin)+dp, dp)
        thetas = ((theta + ZEROCNK) / (np.power((1000. / presvals),ROCP))) - ZEROCNK
        xvals = self.originx + self.tmpc_to_pix(thetas, presvals) / self.scale
        yvals = self.originy + self.pres_to_pix(presvals) / self.scale
        path = QPainterPath()
        path.moveTo(xvals[0], yvals[0])
        for i in xrange(1, len(presvals) ):
            p = presvals[i]
            x = xvals[i]
            y = yvals[i]
            path.lineTo(x, y)
        qp.drawPath(path)

    def draw_moist_adiabat(self, tw, qp):
        '''
        Draw the given moist adiabat.

        '''
        pen = QtGui.QPen(QtGui.QColor("#663333"), 1)
        pen.setStyle(QtCore.Qt.SolidLine)
        qp.setPen(pen)
        dp = -10
        for p in xrange(int(self.pmax), int(self.pmin)+dp, dp):
            t = tab.thermo.wetlift(1000., tw, p)
            x = self.tmpc_to_pix(t, p)
            y = self.pres_to_pix(p)
            if p == self.pmax:
                x2 = x; y2 = y
            else:
                x1 = x2; y1 = y2
                x2 = x; y2 = y
                qp.drawLine(x1, y1, x2, y2)

    def draw_mixing_ratios(self, w, pmin, qp):
        '''
        Draw the mixing ratios.

        '''
        qp.setClipping(True)
        t = tab.thermo.temp_at_mixrat(w, self.pmax)
        x1 = self.originx + self.tmpc_to_pix(t, self.pmax) / self.scale
        y1 = self.originy + self.pres_to_pix(self.pmax) / self.scale
        t = tab.thermo.temp_at_mixrat(w, pmin)
        x2 = self.originx + self.tmpc_to_pix(t, pmin) / self.scale
        y2 = self.originy + self.pres_to_pix(pmin) / self.scale
        rectF = QtCore.QRectF(x2-5, y2-10, 10, 10)
        pen = QtGui.QPen(QtGui.QColor('#000000'), 1, QtCore.Qt.SolidLine)
        brush = QtGui.QBrush(QtCore.Qt.SolidPattern)
        qp.setPen(pen)
        qp.setBrush(brush)
        qp.drawRect(rectF)
        pen = QtGui.QPen(QtGui.QColor('#006600'), 1, QtCore.Qt.SolidLine)
        qp.setPen(pen)
        qp.setFont(self.in_plot_font)
        qp.drawLine(x1, y1, x2, y2)
        qp.drawText(rectF, QtCore.Qt.AlignBottom | QtCore.Qt.AlignCenter,
            tab.utils.INT2STR(w))

    def draw_frame(self, qp):
        '''
        Draw the frame around the Skew-T.

        '''
        qp.setClipping(False)
        pen = QtGui.QPen(QtGui.QColor('#000000'), 0, QtCore.Qt.SolidLine)
        brush = QtGui.QBrush(QtCore.Qt.SolidPattern)
        qp.setPen(pen)
        qp.setBrush(brush)
        qp.drawRect(0, 0, self.lpad, self.bry)
        qp.drawRect(0, self.pres_to_pix(self.pmax), self.brx, self.bry)
        qp.drawRect(self.brx, 0, self.wid+self.rpad,
                    self.pres_to_pix(self.pmax))
        pen = QtGui.QPen(QtCore.Qt.white, 2, QtCore.Qt.SolidLine)
        qp.setPen(pen)
        qp.drawLine(self.lpad, self.tpad, self.brx+self.rpad, self.tpad)
        qp.drawLine(self.brx+self.rpad, self.tpad, self.brx+self.rpad,
                    self.bry)
        qp.drawLine(self.brx+self.rpad, self.bry, self.lpad, self.bry)
        qp.drawLine(self.lpad, self.bry, self.lpad, self.tpad)

    def draw_isotherm_labels(self, t, qp):
        '''
        Add Isotherm Labels.

        '''
        pen = QtGui.QPen(QtGui.QColor("#FFFFFF"))
        qp.setFont(self.label_font)
        x1 = self.originx + self.tmpc_to_pix(t, self.pmax) / self.scale

        if x1 >= self.lpad and x1 <= self.wid:
            qp.setClipping(False)
            qp.drawText(x1-10, self.bry+2, 20, 20,
                        QtCore.Qt.AlignTop | QtCore.Qt.AlignCenter, tab.utils.INT2STR(t))

    def draw_isotherm(self, t, qp):
        '''
        Draw background isotherms.

        '''

        qp.setClipping(True)
        x1 = self.originx + self.tmpc_to_pix(t, self.pmax) / self.scale
        x2 = self.originx + self.tmpc_to_pix(t, self.pmin) / self.scale
        y1 = self.originy + self.bry / self.scale
        y2 = self.originy + self.tpad / self.scale
        if int(t) in [0, -20]:
            pen = QtGui.QPen(QtGui.QColor("#0000FF"), 1)
        else:
            pen = QtGui.QPen(QtGui.QColor("#555555"), 1)
        pen.setStyle(QtCore.Qt.CustomDashLine)
        pen.setDashPattern([4, 2])
        qp.setPen(pen)
        qp.drawLine(x1, y1, x2, y2)

    def draw_isobar(self, p, flag, qp):
        '''
        Draw background isobars.

        '''
        pen = QtGui.QPen(QtGui.QColor("#FFFFFF"), 1, QtCore.Qt.SolidLine)
        qp.setPen(pen)
        qp.setFont(self.label_font)
        y1 = self.originy + self.pres_to_pix(p) / self.scale
        if y1 >= self.tpad and y1 <= self.hgt:
            offset = 5
            if flag:
                qp.drawLine(self.lpad, y1, self.brx, y1)
                qp.drawText(1, y1-20, self.lpad-4, 40,
                            QtCore.Qt.AlignVCenter | QtCore.Qt.AlignRight,
                            tab.utils.INT2STR(p))
            else:
                qp.drawLine(self.lpad, y1, self.lpad+offset, y1)
                qp.drawLine(self.brx+self.rpad-offset, y1,
                            self.brx+self.rpad, y1)

    def tmpc_to_pix(self, t, p):
        '''
        Function to convert a (temperature, pressure) coordinate
        to an X pixel.

        '''
        scl1 = self.brtmpc - (((self.bry - self.pres_to_pix(p)) /
                              (self.bry - self.tpad)) * self.yrange)
        return self.brx - (((scl1 - t) / self.xrange) * (self.brx - self.lpad))

    def pix_to_tmpc(self, x, y):
        '''
        Function to convert an (x, y) pixel into a temperature
        '''
        scl1 = self.brtmpc - (((self.bry - y) /
                              float(self.bry - self.tpad)) * self.yrange)
        return scl1 - (((self.brx - x) / float(self.brx - self.lpad)) * self.xrange)

    def pres_to_pix(self, p):
        '''
        Function to convert a pressure value (level) to a Y pixel.

        '''
        scl1 = self.log_pmax - self.log_pmin
        scl2 = self.log_pmax - np.log(p)
        return self.bry - (scl2 / scl1) * (self.bry - self.tpad)

    def pix_to_pres(self, y):
        '''
        Function to convert a Y pixel to a pressure level.

        '''
        scl1 = np.log(self.pmax) - np.log(self.pmin)
        scl2 = self.bry - float(y)
        scl3 = self.bry - self.tly + 1
        return self.pmax / np.exp((scl2 / scl3) * scl1)




class plotSkewT(backgroundSkewT):
    modified = Signal(int, dict)
    cursor_toggle = Signal(bool)
    cursor_move = Signal(float)
    parcel = Signal(tab.params.Parcel)
    reset = Signal(list)

    def __init__(self, **kwargs):
        super(plotSkewT, self).__init__(plot_omega=False)
        ## get the profile data
        self.prof = None
        self.prof_collections = []
        self.pc_idx = 0
        self.pcl = None

        self.all_observed = False
        self.plotdgz = kwargs.get('dgz', False)
        self.interpWinds = kwargs.get('interpWinds', True)

        ## ui stuff
        self.title = kwargs.get('title', '')
        self.dp = -25
        self.temp_color = kwargs.get('temp_color', '#FF0000')
        self.ens_temp_color = kwargs.get('ens_temp_color', '#880000')
        self.dewp_color = kwargs.get('dewp_color', '#00FF00')
        self.ens_dewp_color = kwargs.get('ens_dewp_color', '#008800')
        self.wetbulb_color = kwargs.get('wetbulb_color', '#00FFFF')
        self.background_color = kwargs.get('background_color', '#6666CC')
        self.setMouseTracking(True)
        self.was_right_click = False
        self.track_cursor = False
        self.readout = False
        self.readout_pres = 1000.
        self.initdrag = False
        self.cursor_loc = None
        ## create the readout labels
        self.presReadout = QLabel(parent=self)
        self.hghtReadout = QLabel(parent=self)
        self.tmpcReadout = QLabel(parent=self)
        self.dwpcReadout = QLabel(parent=self)
        ## set their alignments
        self.presReadout.setAlignment(QtCore.Qt.AlignCenter)
        self.hghtReadout.setAlignment(QtCore.Qt.AlignCenter)
        self.tmpcReadout.setAlignment(QtCore.Qt.AlignCenter)
        self.dwpcReadout.setAlignment(QtCore.Qt.AlignCenter)
        ## initialize the width to 0 so that they don't show up
        ## on initialization
        self.presReadout.setFixedWidth(0)
        self.hghtReadout.setFixedWidth(0)
        self.tmpcReadout.setFixedWidth(0)
        self.dwpcReadout.setFixedWidth(0)
        ## set the style sheet for text size, color, etc
        self.presReadout.setStyleSheet("QLabel {"
            "  background-color: rgb(0, 0, 0, 50%);"
            "  border-width: 0px;"
            "  font-size: 11px;"
            "  color: #FFFFFF;}")
        self.hghtReadout.setStyleSheet("QLabel {"
            "  background-color: rgb(0, 0, 0, 50%);"
            "  border-width: 0px;"
            "  font-size: 11px;"
            "  color: #FF0000;}")
        self.tmpcReadout.setStyleSheet("QLabel {"
            "  background-color: rgb(0, 0, 0, 50%);"
            "  border-width: 0px;"
            "  font-size: 11px;"
            "  color: #FF0000;}")
        self.dwpcReadout.setStyleSheet("QLabel {"
            "  background-color: rgb(0, 0, 0, 50%);"
            "  border-width: 0px;"
            "  font-size: 11px;"
            "  color: #00FF00;}")
        self.rubberBand = QRubberBand(QRubberBand.Line, self)

        self.setContextMenuPolicy(Qt.CustomContextMenu)
        self.customContextMenuRequested.connect(self.showCursorMenu)
        self.parcelmenu = QMenu("Lift Parcel")
        #ag = QtGui.QActionGroup(self, exclusive=True)

        # List of parcels that can be lifted
        pcl1 = QAction(self)
        pcl1.setText("This Parcel")
        pcl1.triggered.connect(lambda: self.liftparcellevel(0))
        #ag.addAction(pcl1)
        self.parcelmenu.addAction(pcl1)

        pcl2 = QAction(self)
        pcl2.setText("50 mb Layer Parcel")
        pcl2.triggered.connect(lambda: self.liftparcellevel(50))
        #ag.addAction(pcl2)
        self.parcelmenu.addAction(pcl2)

        pcl3 = QAction(self)
        pcl3.setText("100 mb Layer Parcel")
        pcl3.triggered.connect(lambda: self.liftparcellevel(100))
        #ag.addAction(pcl3)
        self.parcelmenu.addAction(pcl3)

        pcl4 = QAction(self)
        pcl4.setText("Custom Parcel")
        pcl4.triggered.connect(lambda: self.liftparcellevel(-9999))
        #ag.addAction(pcl4)
        self.parcelmenu.addAction(pcl4)
        self.parcelmenu.setEnabled(False)
        self.popupmenu=QMenu("Cursor Type:")
        ag = QtGui.QActionGroup(self, exclusive=True)

        nocurs = QAction(self)
        nocurs.setText("No Cursor")
        nocurs.setCheckable(True)
        nocurs.setChecked(True)
        nocurs.triggered.connect(self.setNoCursor)
        a = ag.addAction(nocurs)
        self.popupmenu.addAction(a)

        storm_motion = QAction(self)
        storm_motion.setText("Readout Cursor")
        storm_motion.setCheckable(True)
        storm_motion.triggered.connect(self.setReadoutCursor)
        a = ag.addAction(storm_motion)
        self.popupmenu.addAction(a)

        self.popupmenu.addSeparator()
        self.popupmenu.addMenu(self.parcelmenu)

        #odify_sfc = QAction(self)
        #modify_sfc.setText("Modify Surface")
        #modify_sfc.setCheckable(True)
        #modify_sfc.setEnabled(False)
        #modify_sfc.triggered.connect(self.setReadoutCursor)
        #self.popupmenu.addAction(modify_sfc)

        self.popupmenu.addSeparator()

        reset = QAction(self)
        reset.setText("Reset Skew-T")
        reset.triggered.connect(lambda: self.reset.emit(['tmpc', 'dwpc']))
        self.popupmenu.addAction(reset)

    def getPlotTitle(self, prof_coll):
        modified = prof_coll.isModified() or prof_coll.isInterpolated()
        modified_str = "; Modified" if modified else ""

        loc = prof_coll.getMeta('loc')
        date = prof_coll.getCurrentDate()
        run = prof_coll.getMeta('run').strftime("%HZ")
        model = prof_coll.getMeta('model')
        observed = prof_coll.getMeta('observed')

        plot_title = loc + '   ' + datetime.strftime(date, "%Y%m%d/%H%M")
        if model == "Archive":
            plot_title += "  (User Selected" + modified_str + ")"
        elif model == "Analog":
            date = prof_coll.getAnalogDate()
            plot_title = loc + '   ' + datetime.strftime(date, "%Y%m%d/%H%M")
            plot_title += "  (Analog" + modified_str + ")"
        elif observed:
            plot_title += "  (Observed" + modified_str + ")"
        else:
            fhour = prof_coll.getMeta('fhour', index=True)
            plot_title += "  (" + run + "  " + model + "  " + fhour + modified_str + ")"
        return plot_title

    def liftparcellevel(self, i):
        pres = self.pix_to_pres( self.cursor_loc.y())
        tmp = tab.interp.temp(self.prof, pres)
        dwp = tab.interp.dwpt(self.prof, pres)
        if i == 0:
            usrpcl = tab.params.parcelx(self.prof, flag=5, pres=pres, tmpc=tmp, dwpc=dwp)
        else:
            if i == -9999:
                depth, result = QInputDialog.getText(None, "Parcel Depth (" + str(int(pres)) + "to __)",\
                                            "Mean Layer Depth (mb):")
                try:
                    i = int(depth)
                except:
                    return
            user_initpcl = tab.params.DefineParcel(self.prof, flag=4, pbot=pres, pres=i)
            usrpcl = tab.params.parcelx(self.prof, pres=user_initpcl.pres, tmpc=user_initpcl.tmpc,\
                                          dwpc=user_initpcl.dwpc)
        self.parcel.emit(usrpcl) # Emit a signal that a new profile has been created

    def addProfileCollection(self, prof_coll):
        self.prof_collections.append(prof_coll)

    def rmProfileCollection(self, prof_coll):
        self.prof_collections.remove(prof_coll)

    def setActiveCollection(self, pc_idx, **kwargs):
        self.pc_idx = pc_idx
        prof = self.prof_collections[pc_idx].getHighlightedProf()
        self.plot_omega = not self.prof_collections[pc_idx].getMeta('observed')
        self.prof = prof

        self.pres = prof.pres; self.hght = prof.hght
        self.tmpc = prof.tmpc; self.dwpc = prof.dwpc
        self.vtmp = prof.vtmp
        self.dew_stdev = prof.dew_stdev
        self.tmp_stdev = prof.tmp_stdev
        self.u = prof.u; self.v = prof.v
        self.wetbulb = prof.wetbulb
        self.interpWinds = kwargs.get('interpWinds', True)

        trans_tmx = self.originx + self.tmpc_to_pix(self.tmpc, self.pres) / self.scale
        trans_dwx = self.originx + self.tmpc_to_pix(self.dwpc, self.pres) / self.scale
        trans_y = self.originy + self.pres_to_pix(self.pres) / self.scale

        self.drag_tmpc = Draggable(trans_tmx, trans_y, self.plotBitMap, lock_dim='y', line_color="#9F0101")
        self.drag_dwpc = Draggable(trans_dwx, trans_y, self.plotBitMap, lock_dim='y', line_color="#019B06")

        if kwargs.get('update_gui', True):
            self.clearData()
            self.plotData()
            if self.readout:
                self.updateReadout()
            self.update()

    def setParcel(self, parcel):
        self.pcl = parcel

        self.clearData()
        self.plotData()
        if self.readout:
            self.updateReadout()
        self.update()

    def setDGZ(self, flag):
        self.plotdgz = flag

        self.clearData()
        self.plotData()
        self.update()
        return

    def setAllObserved(self, all_observed, update_gui=True):
        self.all_observed = all_observed

        if update_gui:
            self.clearData()
            self.plotData()
            self.update()

<<<<<<< HEAD
    def setColors(self, update_gui=True, **kwargs):
        for key, val in kwargs:
            setattr(self, key, val)

        if update_gui:
            self.clearData()
            self.plotData()
            self.update()
=======
    def _restTmpc(self, x, y):
        xs, ys = self.drag_dwpc.getCoords()
        idx = np.argmin(np.abs(y - ys))
        return max(xs[idx], x),  y

    def _restDwpc(self, x, y):
        xs, ys = self.drag_tmpc.getCoords()
        idx = np.argmin(np.abs(y - ys))
        return min(xs[idx], x),  y
>>>>>>> 7a160fb3

    def mouseReleaseEvent(self, e):
        if not self.was_right_click and self.readout:
            self.track_cursor = not self.track_cursor
            self.cursor_loc = e.pos()

        drag_idx = None
        if self.drag_tmpc.isDragging():
            drag_idx, rls_x, rls_y = self.drag_tmpc.release(e.x(), e.y(), restrictions=self._restTmpc)
            prof_name = 'tmpc'
        elif self.drag_dwpc.isDragging():
            drag_idx, rls_x, rls_y = self.drag_dwpc.release(e.x(), e.y(), restrictions=self._restDwpc)
            prof_name = 'dwpc'

        if drag_idx is not None:
            trans_x = (rls_x - self.originx) * self.scale
            trans_y = (rls_y - self.originy) * self.scale
            tmpc = self.pix_to_tmpc(trans_x, trans_y)

            self.modified.emit(drag_idx, {prof_name:tmpc})

        self.was_right_click = False

    def mousePressEvent(self, e):
        if self.prof is None:
            return

        self.was_right_click = e.button() & QtCore.Qt.RightButton

        if not self.was_right_click and not self.readout:
            drag_started = False
            for drag in [ self.drag_dwpc, self.drag_tmpc ]:
                if not drag_started:
                    drag_started = drag.click(e.x(), e.y())

    def mouseMoveEvent(self, e):
        if self.track_cursor:
            self.readout_pres = self.pix_to_pres((e.y() - self.originy) * self.scale)
            self.updateReadout()

        for drag, rest in [ (self.drag_dwpc, self._restDwpc), (self.drag_tmpc, self._restTmpc) ]:
            drag.drag(e.x(), e.y(), restrictions=rest)

        self.update()

    def updateReadout(self):
        y = self.originy + self.pres_to_pix(self.readout_pres) / self.scale
        hgt = tab.interp.to_agl( self.prof, tab.interp.hght(self.prof, self.readout_pres) )
        tmp = tab.interp.temp(self.prof, self.readout_pres)
        dwp = tab.interp.dwpt(self.prof, self.readout_pres)

        self.rubberBand.setGeometry(QRect(QPoint(self.lpad,y), QPoint(self.brx,y)).normalized())
        self.presReadout.setFixedWidth(60)
        self.hghtReadout.setFixedWidth(65)
        self.tmpcReadout.setFixedWidth(45)
        self.dwpcReadout.setFixedWidth(45)
        self.presReadout.setText(tab.utils.FLOAT2STR(self.readout_pres, 1) + ' hPa')
        self.hghtReadout.setText(tab.utils.FLOAT2STR(hgt, 1) + ' m')
        self.tmpcReadout.setText(tab.utils.FLOAT2STR(tmp, 1) + ' C')
        self.dwpcReadout.setText(tab.utils.FLOAT2STR(dwp, 1) + ' C')

        self.presReadout.move(self.lpad, y+2)
        self.hghtReadout.move(self.lpad, y - 15)
        self.tmpcReadout.move(self.brx-self.rpad, y - 15)
        self.dwpcReadout.move(self.brx-self.rpad, y+2)
        self.rubberBand.show()
        self.cursor_move.emit(hgt)

    def setReadoutCursor(self):
        self.parcelmenu.setEnabled(True)
        self.readout = True
        self.track_cursor = True
        self.presReadout.show()
        self.hghtReadout.show()
        self.tmpcReadout.show()
        self.dwpcReadout.show()
        self.rubberBand.show()
        self.cursor_toggle.emit(True)
        self.clearData()
        self.plotData()
        self.update()
        self.parentWidget().setFocus()

    def setNoCursor(self):
        self.parcelmenu.setEnabled(False)
        self.readout = False
        self.track_cursor = False
        self.presReadout.hide()
        self.hghtReadout.hide()
        self.tmpcReadout.hide()
        self.dwpcReadout.hide()      
        self.rubberBand.hide()
        self.cursor_toggle.emit(False)
        self.clearData()
        self.plotData()
        self.update()
        self.parentWidget().setFocus()

    def resizeEvent(self, e):
        '''
        Resize the plot based on adjusting the main window.

        '''
        super(plotSkewT, self).resizeEvent(e)
        self.plotData()

    def closeEvent(self, e):
        pass

    def showCursorMenu(self, pos):
        if self.cursor_loc is None or self.track_cursor:
            self.cursor_loc = pos
        self.popupmenu.popup(self.mapToGlobal(pos))

    def wheelEvent(self, e):
        super(plotSkewT, self).wheelEvent(e)

        trans_tmx = self.originx + self.tmpc_to_pix(self.tmpc, self.pres) / self.scale
        trans_dwx = self.originx + self.tmpc_to_pix(self.dwpc, self.pres) / self.scale
        trans_y = self.originy + self.pres_to_pix(self.pres) / self.scale

        self.drag_tmpc.setCoords(trans_tmx, trans_y)
        self.drag_dwpc.setCoords(trans_dwx, trans_y)

        self.plotBitMap.fill(QtCore.Qt.black)
        if self.readout:
            self.updateReadout()
        self.plotBackground()
        self.plotData()

    def paintEvent(self, e):
        super(plotSkewT, self).paintEvent(e)
        qp = QtGui.QPainter()
        qp.begin(self)
        qp.drawPixmap(0, 0, self.plotBitMap)
        qp.end()
    
    def clearData(self):
        '''
        Handles the clearing of the pixmap
        in the frame.
        '''
        self.plotBitMap = self.backgroundBitMap.copy(0, 0, self.width(), self.height())
        for drag in [ self.drag_dwpc, self.drag_tmpc ]:
            drag.setBackground(self.plotBitMap)

    def plotData(self):
        '''
        Plot the data used in a Skew-T.

        '''
        if self.prof is None:
            return

        qp = QtGui.QPainter()
        qp.begin(self.plotBitMap)
        qp.setClipRect(self.clip)

        qp.setRenderHint(qp.Antialiasing)
        qp.setRenderHint(qp.TextAntialiasing)
        self.drawTitles(qp)

        cur_dt = self.prof_collections[self.pc_idx].getCurrentDate()
        for idx, prof_col in enumerate(self.prof_collections):
            # Plot all unhighlighted members at this time
            if prof_col.getCurrentDate() == cur_dt:
                proflist = prof_col.getCurrentProfs().values()
                if idx == self.pc_idx:
                    temp_color = self.ens_temp_color
                    dewp_color = self.ens_dewp_color
                else:
                    temp_color = self.background_color
                    dewp_color = self.background_color

                for profile in proflist:
                    self.drawTrace(profile.tmpc, QtGui.QColor(temp_color), qp, p=profile.pres, width=1)
                    self.drawTrace(profile.dwpc, QtGui.QColor(dewp_color), qp, p=profile.pres, width=1)
                    self.drawBarbs(profile, qp, color="#666666")

        for idx, prof_col in enumerate(self.prof_collections):
            if idx != self.pc_idx and (prof_col.getCurrentDate() == cur_dt or self.all_observed):
                profile = prof_col.getHighlightedProf()
                self.drawTrace(profile.tmpc, QtGui.QColor(self.background_color), qp, p=profile.pres)
                self.drawTrace(profile.dwpc, QtGui.QColor(self.background_color), qp, p=profile.pres)
                self.drawBarbs(profile, qp, color=self.background_color)

        self.drawTrace(self.wetbulb, QtGui.QColor(self.wetbulb_color), qp, width=1)
        self.drawTrace(self.tmpc, QtGui.QColor(self.temp_color), qp, stdev=self.tmp_stdev)
        self.drawTrace(self.vtmp, QtGui.QColor(self.temp_color), qp, width=1, style=QtCore.Qt.DashLine, label=False)

        if self.plotdgz is True and (self.prof.dgz_pbot != self.prof.dgz_ptop):
#           idx = np.ma.where((self.prof.pres <= self.prof.dgz_pbot) & (self.prof.pres >= self.prof.dgz_ptop))
#           idx_pbot, idx_ptop = np.searchsorted(np.array([self.prof.dgz_pbot, self.prof.dgz_ptop]), self.prof.pres)

            pres = np.ma.masked_invalid(np.arange(self.prof.dgz_ptop, self.prof.dgz_pbot, 5)[::-1])
            tmpc = np.ma.masked_invalid(tab.interp.temp(self.prof, pres))

            self.drawTrace(tmpc, QtGui.QColor("#F5D800"), qp, p=pres, label=False)
            self.draw_sig_levels(qp, plevel=self.prof.dgz_pbot, color="#F5D800")
            self.draw_sig_levels(qp, plevel=self.prof.dgz_ptop, color="#F5D800")

        self.drawTrace(self.dwpc, QtGui.QColor(self.dewp_color), qp, stdev=self.dew_stdev)

        for h in [0,1000.,3000.,6000.,9000.,12000.,15000.]:
            self.draw_height(h, qp)
        if self.pcl is not None:
            self.dpcl_ttrace = self.prof.dpcl_ttrace
            self.dpcl_ptrace = self.prof.dpcl_ptrace
            self.drawVirtualParcelTrace(self.pcl.ttrace, self.pcl.ptrace, qp)
            self.drawVirtualParcelTrace(self.dpcl_ttrace, self.dpcl_ptrace, qp, color="#FF00FF")
        self.draw_parcel_levels(qp)
        qp.setRenderHint(qp.Antialiasing, False)
        self.drawBarbs(self.prof, qp)
        qp.setRenderHint(qp.Antialiasing)

        self.draw_effective_layer(qp)
        if self.plot_omega:
            self.draw_omega_profile(qp)

        qp.end()

    def drawBarbs(self, prof, qp, color="#FFFFFF"):
        qp.setClipping(False)

        rect_size = self.clip.size()
        rect_size.setHeight(rect_size.height() + self.bpad)
        mod_clip = QRect(self.clip.topLeft(), rect_size)
        qp.setClipRect(mod_clip)

        if self.interpWinds is False:
            i = 0
            mask1 = prof.u.mask
            mask2 = prof.pres.mask
            mask = np.maximum(mask1, mask2)
            pres = prof.pres[~mask]
            u = prof.u[~mask]
            v = prof.v[~mask]
            wdir, wspd = tab.utils.comp2vec(u, v)
            yvals = self.originy + self.pres_to_pix(pres) / self.scale
            for y in yvals:
                dd = wdir[i]
                ss = wspd[i]
                drawBarb( qp, self.barbx, y, dd, vv )
                i += 1
        else:
            pres = np.arange(prof.pres[prof.sfc], prof.pres[prof.top], -40)
            wdir, wspd = tab.interp.vec(prof, pres)
            for p, dd, ss in zip(pres, wdir, wspd):
                if not tab.utils.QC(dd) or np.isnan(ss) or p < self.pmin:
                    continue

                y = self.originy + self.pres_to_pix(p) / self.scale
                drawBarb( qp, self.barbx, y, dd, ss, color=color)
        qp.setClipRect(self.clip)

    def drawTitles(self, qp):
        box_width = 150

        cur_dt = self.prof_collections[self.pc_idx].getCurrentDate()
        idxs, titles = zip(*[ (idx, self.getPlotTitle(pc)) for idx, pc in enumerate(self.prof_collections) if pc.getCurrentDate() == cur_dt or self.all_observed ])
        titles = list(titles)
        main_title = titles.pop(idxs.index(self.pc_idx))

        qp.setClipping(False)
        qp.setFont(self.title_font)

        pen = QtGui.QPen(QtCore.Qt.white, 1, QtCore.Qt.SolidLine)
        qp.setPen(pen)

        rect0 = QtCore.QRect(self.lpad, 2, box_width, self.title_height)
        qp.drawText(rect0, QtCore.Qt.TextDontClip | QtCore.Qt.AlignLeft, main_title)

        pen = QtGui.QPen(QtGui.QColor(self.background_color), 1, QtCore.Qt.SolidLine)
        qp.setPen(pen)

        for idx, title in enumerate(titles):
            rect0 = QtCore.QRect(self.width() - box_width, 2 + idx * self.title_height, box_width, self.title_height)
            qp.drawText(rect0, QtCore.Qt.TextDontClip | QtCore.Qt.AlignRight, title)

    def draw_height(self, h, qp):
        qp.setClipping(True)
        self.hght_font = QtGui.QFont('Helvetica', 9)
        pen = QtGui.QPen(QtCore.Qt.red, 1, QtCore.Qt.SolidLine)
        qp.setPen(pen)
        qp.setFont(self.hght_font)
        offset = 10
        txt_offset = 15 
        sfc = tab.interp.hght( self.prof, self.prof.pres[self.prof.sfc] )
        p1 = tab.interp.pres(self.prof, h+sfc)
        if np.isnan(p1) == False:
            y1 = self.originy + self.pres_to_pix(p1) / self.scale
            qp.drawLine(self.lpad, y1, self.lpad+offset, y1)
            qp.drawText(self.lpad+txt_offset, y1-20, self.lpad+txt_offset, 40,
                QtCore.Qt.AlignVCenter | QtCore.Qt.AlignLeft,
                tab.utils.INT2STR(h/1000)+' km')

    def draw_sig_levels(self, qp, plevel=1000, color="#FFFFFF"):
        qp.setClipping(True)
        if not tab.utils.QC(plevel):
            return
        xbounds = [37,45]
        z = tab.utils.M2FT(tab.interp.hght(self.prof, plevel))

        x = self.tmpc_to_pix(xbounds, [1000.,1000.])
        y = self.originy + self.pres_to_pix(plevel) / self.scale
        pen = QtGui.QPen(QtGui.QColor(color), 1, QtCore.Qt.SolidLine)
        qp.setPen(pen)
        qp.drawLine(x[0], y, x[1], y)
        rect1 = QtCore.QRectF(self.tmpc_to_pix(29, 1000.), y-3, x[1] - x[0], 4) 
        qp.drawText(rect1, QtCore.Qt.TextDontClip | QtCore.Qt.AlignLeft, tab.utils.INT2STR(z) + '\'')
        

    def draw_parcel_levels(self, qp):
        if self.pcl is None:
            return
        qp.setClipping(True)
        xbounds = [37,41]
        x = self.tmpc_to_pix(xbounds, [1000.,1000.])
        lclp = self.pcl.lclpres
        lfcp = self.pcl.lfcpres
        elp = self.pcl.elpres

        # Plot LCL
        if tab.utils.QC(lclp):
            y = self.originy + self.pres_to_pix(lclp) / self.scale
            pen = QtGui.QPen(QtCore.Qt.green, 2, QtCore.Qt.SolidLine)
            qp.setPen(pen)
            qp.drawLine(x[0], y, x[1], y)
            rect1 = QtCore.QRectF(x[0], y+6, x[1] - x[0], 4) 
            qp.drawText(rect1, QtCore.Qt.TextDontClip | QtCore.Qt.AlignCenter, "LCL")
        # Plot LFC
        if tab.utils.QC(lfcp):
            y = self.originy + self.pres_to_pix(lfcp) / self.scale
            pen = QtGui.QPen(QtCore.Qt.yellow, 2, QtCore.Qt.SolidLine)
            qp.setPen(pen)
            qp.drawLine(x[0], y, x[1], y)
            rect2 = QtCore.QRectF(x[0], y-8, x[1] - x[0], 4) 
            qp.drawText(rect2, QtCore.Qt.TextDontClip | QtCore.Qt.AlignCenter, "LFC")
        # Plot EL
        if tab.utils.QC(elp) and elp != lclp:
            y = self.originy + self.pres_to_pix(elp) / self.scale
            pen = QtGui.QPen(QtCore.Qt.magenta, 2, QtCore.Qt.SolidLine)
            qp.setPen(pen)
            qp.drawLine(x[0], y, x[1], y)
            rect3 = QtCore.QRectF(x[0], y-8, x[1] - x[0], 4) 
            qp.drawText(rect3, QtCore.Qt.TextDontClip | QtCore.Qt.AlignCenter, "EL")

    def omeg_to_pix(self, omeg):
        plus10_bound = -49
        minus10_bound = -41
        x1_m10 = self.tmpc_to_pix(minus10_bound, 1000)
        x1_10 = self.tmpc_to_pix(plus10_bound, 1000)
        x1_0 = self.tmpc_to_pix((plus10_bound + minus10_bound)/2., 1000)
        if omeg > 0:
            return ((x1_0 - x1_10)/(0.-10.)) * omeg + x1_0    
        elif omeg < 0:
            return ((x1_0 - x1_m10)/(0.+10.)) * omeg + x1_0 
        else:
            return x1_0

    def draw_omega_profile(self, qp):
        qp.setClipping(True)
        plus10_bound = -49
        minus10_bound = -41

        x1_m10 = self.tmpc_to_pix(minus10_bound, 1000)
        y1_m10 = self.pres_to_pix(1000)
        y2_m10 = self.pres_to_pix(111)
        pen = QtGui.QPen(QtCore.Qt.magenta, 1, QtCore.Qt.DashDotLine)
        qp.setPen(pen)
        qp.drawLine(x1_m10, y1_m10, x1_m10, y2_m10)
        x1_10 = self.tmpc_to_pix(plus10_bound, 1000)
        y1_10 = self.pres_to_pix(1000)
        y2_10 = self.pres_to_pix(111)
        qp.drawLine(x1_10, y1_10, x1_10, y2_10)
        pen = QtGui.QPen(QtCore.Qt.magenta, 1, QtCore.Qt.SolidLine)
        qp.setPen(pen)
        x1 = self.tmpc_to_pix((plus10_bound + minus10_bound)/2., 1000)
        y1 = self.pres_to_pix(1000)
        y2 = self.pres_to_pix(111)
        qp.drawLine(x1, y1, x1, y2)
        rect3 = QtCore.QRectF(x1_10, y2 - 18, x1_m10 - x1_10, 4) 
        qp.drawText(rect3, QtCore.Qt.TextDontClip | QtCore.Qt.AlignCenter, "OMEGA")  
        rect3 = QtCore.QRectF(x1_m10-3, y2 - 7, 5, 4) 
        qp.drawText(rect3, QtCore.Qt.TextDontClip | QtCore.Qt.AlignCenter, "-10")               
        rect3 = QtCore.QRectF(x1_10-3, y2 - 7, 5, 4) 
        qp.drawText(rect3, QtCore.Qt.TextDontClip | QtCore.Qt.AlignCenter, "+10")

        x1 = self.tmpc_to_pix((plus10_bound + minus10_bound)/2., 1000)

        for i in range(len(self.prof.omeg)):
            pres_y = self.originy + self.pres_to_pix(self.prof.pres[i]) / self.scale
            if not tab.utils.QC(self.prof.omeg[i]) or self.prof.pres[i] < 111:
                continue
            if self.prof.omeg[i] > 0:
                pen = QtGui.QPen(QtGui.QColor("#0066CC"), 1.5, QtCore.Qt.SolidLine)
            elif self.prof.omeg[i] < 0:
                pen = QtGui.QPen(QtGui.QColor("#FF6666"), 1.5, QtCore.Qt.SolidLine)
            else:
                pen = QtGui.QPen(QtCore.Qt.magenta, 1, QtCore.Qt.SolidLine)
            qp.setPen(pen)                
            x2 = self.omeg_to_pix(self.prof.omeg[i]*10.)
            qp.drawLine(x1, pres_y, x2, pres_y)


    def draw_effective_layer(self, qp):
        '''
        Draw the bounds of the effective inflow layer.
        '''
        qp.setClipping(True)
        ptop = self.prof.etop; pbot = self.prof.ebottom
        len = 15
        text_offset = 10
        if tab.utils.QC(ptop) and tab.utils.QC(pbot):
            x1 = self.tmpc_to_pix(-20, 1000)
            x2 = self.tmpc_to_pix(-33, 1000)
            y1 = self.originy + self.pres_to_pix(pbot) / self.scale
            y2 = self.originy + self.pres_to_pix(ptop) / self.scale
            rect1 = QtCore.QRectF(x2, y1+4, 25, self.esrh_height)
            rect2 = QtCore.QRectF(x2, y2-self.esrh_height, 50, self.esrh_height)
            rect3 = QtCore.QRectF(x1-15, y2-self.esrh_height, 50, self.esrh_height)
            pen = QtGui.QPen(QtGui.QColor('#000000'), 0, QtCore.Qt.SolidLine)
            brush = QtGui.QBrush(QtCore.Qt.SolidPattern)
            qp.setPen(pen)
            qp.setBrush(brush)
            sfc = tab.interp.hght( self.prof, self.prof.pres[self.prof.sfc] )
            if self.prof.pres[ self.prof.sfc ] == pbot:
                text_bot = 'SFC'
            else:
                text_bot = tab.interp.hght(self.prof, pbot) - sfc
                text_bot = tab.utils.INT2STR( text_bot ) + 'm'
            text_top = tab.interp.hght(self.prof, ptop) - sfc
            text_top = tab.utils.INT2STR( text_top ) + 'm'
            qp.drawRect(rect1)
            qp.drawRect(rect2)
            qp.drawRect(rect3)
            pen = QtGui.QPen(QtGui.QColor('#04DBD8'), 2, QtCore.Qt.SolidLine)
            qp.setPen(pen)
            qp.setFont(self.esrh_font)
            qp.drawLine(x1-len, y1, x1+len, y1)
            qp.drawLine(x1-len, y2, x1+len, y2)
            qp.drawLine(x1, y1, x1, y2)
            qp.setClipping(False)
            qp.drawText(rect1, QtCore.Qt.TextDontClip | QtCore.Qt.AlignLeft, text_bot)
            qp.setClipping(True)
            qp.drawText(rect2, QtCore.Qt.TextDontClip | QtCore.Qt.AlignLeft, text_top)
            qp.drawText(rect3, QtCore.Qt.TextDontClip | QtCore.Qt.AlignLeft,
                tab.utils.INT2STR(self.prof.right_esrh[0]) + ' m2s2')
           # qp.drawText(x1-2*len, y1-text_offset, 40, 40,
           #     QtCore.Qt.AlignVCenter | QtCore.Qt.AlignRight,
           #     text_bot)
    
    def drawVirtualParcelTrace(self, ttrace, ptrace, qp, width=1, color="#FFFFFF"):
        '''
        Draw a parcel trace.
        '''
        qp.setClipping(True)
        pen = QtGui.QPen(QtGui.QColor(color), width, QtCore.Qt.DashLine)
        brush = QtGui.QBrush(QtCore.Qt.NoBrush)
        qp.setPen(pen)
        qp.setBrush(brush)
        path = QPainterPath()
        if not tab.utils.QC(ptrace):
            return
        yvals = self.originy + self.pres_to_pix(ptrace) / self.scale
        xvals = self.originx + self.tmpc_to_pix(ttrace, ptrace) / self.scale
        path.moveTo(xvals[0], yvals[0])
        for i in xrange(1, len(yvals)):
            x = xvals[i]; y = yvals[i]
#           if y < self.tpad:
#               break
#           else:
            path.lineTo(x, y)
        qp.drawPath(path)

    def drawTrace(self, data, color, qp, width=3, style=QtCore.Qt.SolidLine, p=None, stdev=None, label=True):
        '''
        Draw an environmental trace.

        '''
        qp.setClipping(True)
        pen = QtGui.QPen(QtGui.QColor(color), width, style)
        brush = QtGui.QBrush(QtCore.Qt.NoBrush)
        qp.setPen(pen)
        qp.setBrush(brush)

        mask1 = data.mask
        if p is not None:
            mask2 = p.mask
            pres = p
        else:
            mask2 = self.pres.mask
            pres = self.pres
        mask = np.maximum(mask1, mask2)
        data = data[~mask]
        pres = pres[~mask]
        if stdev is not None:
            stdev = stdev[~mask]

        path = QPainterPath()
        x = self.originx + self.tmpc_to_pix(data, pres) / self.scale
        y = self.originy + self.pres_to_pix(pres) / self.scale

        path.moveTo(x[0], y[0])
        for i in xrange(1, x.shape[0]):
            path.lineTo(x[i], y[i])
            if stdev is not None:
                self.drawSTDEV(pres[i], data[i], stdev[i], color, qp)

        qp.drawPath(path)

        if label is True:
            qp.setClipping(False)
            label = (1.8 * data[0]) + 32.
            pen = QtGui.QPen(QtGui.QColor('#000000'), 0, QtCore.Qt.SolidLine)
            brush = QtGui.QBrush(QtCore.Qt.SolidPattern)
            qp.setPen(pen)
            qp.setBrush(brush)
            rect = QtCore.QRectF(x[0]-8, y[0]+4, 16, 12)
            qp.drawRect(rect)
            pen = QtGui.QPen(QtGui.QColor(color), 3, QtCore.Qt.SolidLine)
            qp.setPen(pen)
            qp.setFont(self.environment_trace_font)
            qp.drawText(rect, QtCore.Qt.AlignCenter, tab.utils.INT2STR(label))
            qp.setClipping(True)

    def drawSTDEV(self, pres, data, stdev, color, qp, width=1):
        '''
        Draw the error bars on the profile.
        '''
        pen = QtGui.QPen(QtGui.QColor(color), width, QtCore.Qt.SolidLine)
        brush = QtGui.QBrush(QtCore.Qt.NoBrush)
        qp.setPen(pen)
        qp.setBrush(brush)
        path = QPainterPath()
        offset = 5.
        x = self.tmpc_to_pix(data, pres)
        y = self.pres_to_pix(pres)
        err_left = self.tmpc_to_pix(data - stdev, pres)
        err_right = self.tmpc_to_pix(data + stdev, pres)
        path.moveTo(err_left, y)
        path.lineTo(err_left, y-offset)
        path.lineTo(err_left, y+offset)
        path.moveTo(err_left, y)
        path.lineTo(err_right, y)
        path.lineTo(err_right, y-offset)
        path.lineTo(err_right, y+offset)
        qp.drawPath(path)
<|MERGE_RESOLUTION|>--- conflicted
+++ resolved
@@ -557,7 +557,6 @@
             self.plotData()
             self.update()
 
-<<<<<<< HEAD
     def setColors(self, update_gui=True, **kwargs):
         for key, val in kwargs:
             setattr(self, key, val)
@@ -566,7 +565,7 @@
             self.clearData()
             self.plotData()
             self.update()
-=======
+
     def _restTmpc(self, x, y):
         xs, ys = self.drag_dwpc.getCoords()
         idx = np.argmin(np.abs(y - ys))
@@ -576,7 +575,6 @@
         xs, ys = self.drag_tmpc.getCoords()
         idx = np.argmin(np.abs(y - ys))
         return min(xs[idx], x),  y
->>>>>>> 7a160fb3
 
     def mouseReleaseEvent(self, e):
         if not self.was_right_click and self.readout:
