--- conflicted
+++ resolved
@@ -1066,13 +1066,8 @@
         x1 = self.tmpc_to_pix((plus10_bound + minus10_bound)/2., 1000)
 
         for i in range(len(self.prof.omeg)):
-<<<<<<< HEAD
             pres_y = self.originy + self.pres_to_pix(self.prof.pres[i]) / self.scale
-            if tab.utils.QC(self.prof.omeg[i]) or self.prof.pres[i] < 111:
-=======
-            pres_y = self.pres_to_pix(self.prof.pres[i])
             if not tab.utils.QC(self.prof.omeg[i]) or self.prof.pres[i] < 111:
->>>>>>> f7b92ded
                 continue
             if self.prof.omeg[i] > 0:
                 pen = QtGui.QPen(QtGui.QColor("#0066CC"), 1.5, QtCore.Qt.SolidLine)
