import numpy as np
import sharppy.sharptab as tab
from sharppy.sharptab.constants import *
from sharppy.sharptab.profile import Profile, create_profile
from sharppy.viz.barbs import drawBarb
from PySide import QtGui, QtCore
from PySide.QtGui import *
from PySide.QtCore import *
from PySide.QtOpenGL import *

from datetime import datetime, timedelta

__all__ = ['backgroundSkewT', 'plotSkewT']

class backgroundSkewT(QtGui.QWidget):
    def __init__(self, plot_omega=False):
        super(backgroundSkewT, self).__init__()
        self.plot_omega = plot_omega
        self.initUI()

    def initUI(self):
        '''
        Initialize the User Interface.

        '''
        self.lpad = 30; self.rpad = 50
        self.tpad = 20; self.bpad = 20
        self.tlx = self.rpad; self.tly = self.tpad
        self.wid = self.size().width() - self.rpad
        self.hgt = self.size().height() - self.bpad
        self.brx = self.wid ; self.bry = self.hgt
        self.pmax = 1050.; self.pmin = 100.
        self.barbx = self.brx + self.rpad / 2
        self.log_pmax = np.log(self.pmax); self.log_pmin = np.log(self.pmin)
        self.bltmpc = -50; self.brtmpc = 50; self.dt = 10
        self.xskew = 100 / 3.
        self.xrange = self.brtmpc - self.bltmpc
        self.yrange = np.tan(np.deg2rad(self.xskew)) * self.xrange
        self.clip = QRect(QPoint(self.lpad, self.tly), QPoint(self.brx + self.rpad, self.bry))
#       self.centert = (self.brtmpc - self.bltmpc) / 2.
#       self.centerp = self.pix_to_pres(self.hgt/2.)
        self.originx = 0. # self.size().width() / 2
        self.originy = 0. # self.size().height() / 2
        self.scale = 1.
        if self.physicalDpiX() > 75:
            fsize = 6
            fsizet = 10
        else:
            fsize = 7
            fsizet = 14
        self.title_font = QtGui.QFont('Helvetica', fsizet)
        self.title_metrics = QtGui.QFontMetrics( self.title_font )
        self.title_height = self.title_metrics.xHeight() + 5
        self.label_font = QtGui.QFont('Helvetica', fsize + 2)
        self.environment_trace_font = QtGui.QFont('Helvetica', 11)
        self.in_plot_font = QtGui.QFont('Helvetica', fsize)
        self.esrh_font = QtGui.QFont('Helvetica', fsize + 2)
        self.esrh_metrics = QtGui.QFontMetrics( self.esrh_font )
        self.esrh_height = self.esrh_metrics.xHeight() + 9
        self.plotBitMap = QtGui.QPixmap(self.width(), self.height())
        self.saveBitMap = None
        self.plotBitMap.fill(QtCore.Qt.black)
        self.plotBackground()
    
    def plotBackground(self):
        qp = QtGui.QPainter()
        qp.begin(self.plotBitMap)
        qp.setClipRect(self.clip)

        qp.translate(self.originx, self.originy)
        qp.scale(1. / self.scale, 1. / self.scale)

        self.transform = qp.transform()

        qp.scale(self.scale, self.scale)
        qp.translate(-self.originx, -self.originy)

        qp.setRenderHint(qp.Antialiasing)
        qp.setRenderHint(qp.TextAntialiasing)
        for t in np.arange(self.bltmpc-100, self.brtmpc+self.dt, self.dt):
            self.draw_isotherm(t, qp)
        #for tw in range(self.bltmpc, self.brtmpc, 10): self.draw_moist_adiabat(tw, qp)
        for theta in np.arange(self.bltmpc, 80, 20): self.draw_dry_adiabat(theta, qp)
        for w in [2] + np.arange(4, 33, 4): self.draw_mixing_ratios(w, 600, qp)
        self.draw_frame(qp)
        for p in [1000, 850, 700, 500, 300, 200, 100]:
            self.draw_isobar(p, 1, qp)
        for t in np.arange(self.bltmpc, self.brtmpc+self.dt, self.dt):
            self.draw_isotherm_labels(t, qp)
        for p in xrange(int(self.pmax), int(self.pmin-50), -50):
            self.draw_isobar(p, 0, qp)

        qp.end()
        self.backgroundBitMap = self.plotBitMap.copy(0, 0, self.width(), self.height())

    def resizeEvent(self, e):
        '''
        Resize the plot based on adjusting the main window.

        '''
        self.initUI()
    
    def wheelEvent(self, e):
        centerx, centery = e.x(), e.y()

        # From map
        max_speed = 100.
        delta = max(min(-e.delta(), max_speed), -max_speed)
        scale_fac = 10 ** (delta / 1000.)

        if self.scale * scale_fac > 1.0:
            scale_fac = 1. / self.scale

        self.scale *= scale_fac

        self.originx = centerx - (centerx - self.originx) / scale_fac
        self.originy = centery - (centery - self.originy) / scale_fac

        ll_x = self.originx + self.width() / self.scale
        ll_y = self.originy + self.height() / self.scale

        if ll_x < self.width():
            self.originx += (self.width() - ll_x)
        elif self.originx > 0:
            self.originx = 0

        if ll_y < self.height():
            self.originy += (self.height() - ll_y)
        elif self.originy > 0:
            self.originy = 0

        self.plotBackground()
        self.update()

    def draw_dry_adiabat(self, theta, qp):
        '''
        Draw the given moist adiabat.
        '''
        qp.setClipping(True)
        pen = QtGui.QPen(QtGui.QColor("#333333"), 1)
        pen.setStyle(QtCore.Qt.SolidLine)
        qp.setPen(pen)
        dp = -10
        presvals = np.arange(int(self.pmax), int(self.pmin)+dp, dp)
        thetas = ((theta + ZEROCNK) / (np.power((1000. / presvals),ROCP))) - ZEROCNK
        xvals = self.originx + self.tmpc_to_pix(thetas, presvals) / self.scale
        yvals = self.originy + self.pres_to_pix(presvals) / self.scale
        path = QPainterPath()
        path.moveTo(xvals[0], yvals[0])
        for i in xrange(1, len(presvals) ):
            p = presvals[i]
            x = xvals[i]
            y = yvals[i]
            path.lineTo(x, y)
        qp.drawPath(path)

    def draw_moist_adiabat(self, tw, qp):
        '''
        Draw the given moist adiabat.

        '''
        pen = QtGui.QPen(QtGui.QColor("#663333"), 1)
        pen.setStyle(QtCore.Qt.SolidLine)
        qp.setPen(pen)
        dp = -10
        for p in xrange(int(self.pmax), int(self.pmin)+dp, dp):
            t = tab.thermo.wetlift(1000., tw, p)
            x = self.tmpc_to_pix(t, p)
            y = self.pres_to_pix(p)
            if p == self.pmax:
                x2 = x; y2 = y
            else:
                x1 = x2; y1 = y2
                x2 = x; y2 = y
                qp.drawLine(x1, y1, x2, y2)

    def draw_mixing_ratios(self, w, pmin, qp):
        '''
        Draw the mixing ratios.

        '''
        qp.setClipping(True)
        t = tab.thermo.temp_at_mixrat(w, self.pmax)
        x1 = self.originx + self.tmpc_to_pix(t, self.pmax) / self.scale
        y1 = self.originy + self.pres_to_pix(self.pmax) / self.scale
        t = tab.thermo.temp_at_mixrat(w, pmin)
        x2 = self.originx + self.tmpc_to_pix(t, pmin) / self.scale
        y2 = self.originy + self.pres_to_pix(pmin) / self.scale
        rectF = QtCore.QRectF(x2-5, y2-10, 10, 10)
        pen = QtGui.QPen(QtGui.QColor('#000000'), 1, QtCore.Qt.SolidLine)
        brush = QtGui.QBrush(QtCore.Qt.SolidPattern)
        qp.setPen(pen)
        qp.setBrush(brush)
        qp.drawRect(rectF)
        pen = QtGui.QPen(QtGui.QColor('#006600'), 1, QtCore.Qt.SolidLine)
        qp.setPen(pen)
        qp.setFont(self.in_plot_font)
        qp.drawLine(x1, y1, x2, y2)
        qp.drawText(rectF, QtCore.Qt.AlignBottom | QtCore.Qt.AlignCenter,
            tab.utils.INT2STR(w))

    def draw_frame(self, qp):
        '''
        Draw the frame around the Skew-T.

        '''
        qp.setClipping(False)
        pen = QtGui.QPen(QtGui.QColor('#000000'), 0, QtCore.Qt.SolidLine)
        brush = QtGui.QBrush(QtCore.Qt.SolidPattern)
        qp.setPen(pen)
        qp.setBrush(brush)
        qp.drawRect(0, 0, self.lpad, self.bry)
        qp.drawRect(0, self.pres_to_pix(self.pmax), self.brx, self.bry)
        qp.drawRect(self.brx, 0, self.wid+self.rpad,
                    self.pres_to_pix(self.pmax))
        pen = QtGui.QPen(QtCore.Qt.white, 2, QtCore.Qt.SolidLine)
        qp.setPen(pen)
        qp.drawLine(self.lpad, self.tpad, self.brx+self.rpad, self.tpad)
        qp.drawLine(self.brx+self.rpad, self.tpad, self.brx+self.rpad,
                    self.bry)
        qp.drawLine(self.brx+self.rpad, self.bry, self.lpad, self.bry)
        qp.drawLine(self.lpad, self.bry, self.lpad, self.tpad)

    def draw_isotherm_labels(self, t, qp):
        '''
        Add Isotherm Labels.

        '''
        pen = QtGui.QPen(QtGui.QColor("#FFFFFF"))
        qp.setFont(self.label_font)
        x1 = self.originx + self.tmpc_to_pix(t, self.pmax) / self.scale

        if x1 >= self.lpad and x1 <= self.wid:
            qp.setClipping(False)
            qp.drawText(x1-10, self.bry+2, 20, 20,
                        QtCore.Qt.AlignTop | QtCore.Qt.AlignCenter, tab.utils.INT2STR(t))

    def draw_isotherm(self, t, qp):
        '''
        Draw background isotherms.

        '''

        qp.setClipping(True)
        x1 = self.originx + self.tmpc_to_pix(t, self.pmax) / self.scale
        x2 = self.originx + self.tmpc_to_pix(t, self.pmin) / self.scale
        y1 = self.originy + self.bry / self.scale
        y2 = self.originy + self.tpad / self.scale
        if int(t) in [0, -20]:
            pen = QtGui.QPen(QtGui.QColor("#0000FF"), 1)
        else:
            pen = QtGui.QPen(QtGui.QColor("#555555"), 1)
        pen.setStyle(QtCore.Qt.CustomDashLine)
        pen.setDashPattern([4, 2])
        qp.setPen(pen)
        qp.drawLine(x1, y1, x2, y2)

    def draw_isobar(self, p, flag, qp):
        '''
        Draw background isobars.

        '''
        pen = QtGui.QPen(QtGui.QColor("#FFFFFF"), 1, QtCore.Qt.SolidLine)
        qp.setPen(pen)
        qp.setFont(self.label_font)
        y1 = self.originy + self.pres_to_pix(p) / self.scale
        if y1 >= self.tpad and y1 <= self.hgt:
            offset = 5
            if flag:
                qp.drawLine(self.lpad, y1, self.brx, y1)
                qp.drawText(1, y1-20, self.lpad-4, 40,
                            QtCore.Qt.AlignVCenter | QtCore.Qt.AlignRight,
                            tab.utils.INT2STR(p))
            else:
                qp.drawLine(self.lpad, y1, self.lpad+offset, y1)
                qp.drawLine(self.brx+self.rpad-offset, y1,
                            self.brx+self.rpad, y1)

    def tmpc_to_pix(self, t, p):
        '''
        Function to convert a (temperature, pressure) coordinate
        to an X pixel.

        '''
        scl1 = self.brtmpc - (((self.bry - self.pres_to_pix(p)) /
                              (self.bry - self.tpad)) * self.yrange)
        return self.brx - (((scl1 - t) / self.xrange) * (self.brx - self.lpad))

    def pix_to_tmpc(self, x, y):
        '''
        Function to convert an (x, y) pixel into a temperature
        '''
        scl1 = self.brtmpc - (((self.bry - y) /
                              float(self.bry - self.tpad)) * self.yrange)
        return scl1 - (((self.brx - x) / float(self.brx - self.lpad)) * self.xrange)

    def pres_to_pix(self, p):
        '''
        Function to convert a pressure value (level) to a Y pixel.

        '''
        scl1 = self.log_pmax - self.log_pmin
        scl2 = self.log_pmax - np.log(p)
        return self.bry - (scl2 / scl1) * (self.bry - self.tpad)

    def pix_to_pres(self, y):
        '''
        Function to convert a Y pixel to a pressure level.

        '''
        scl1 = np.log(self.pmax) - np.log(self.pmin)
        scl2 = self.bry - float(y)
        scl3 = self.bry - self.tly + 1
        return self.pmax / np.exp((scl2 / scl3) * scl1)




class plotSkewT(backgroundSkewT):
    modified = Signal(int, dict)
    parcel = Signal(tab.params.Parcel)
    reset = Signal(list)

    def __init__(self, **kwargs):
        super(plotSkewT, self).__init__(plot_omega=False)
        ## get the profile data
        self.prof = None
        self.prof_collections = []
        self.pc_idx = 0
        self.pcl = None

        self.all_observed = False
        self.plotdgz = kwargs.get('dgz', False)
        self.interpWinds = kwargs.get('interpWinds', True)

        ## ui stuff
        self.title = kwargs.get('title', '')
        self.dp = -25
        self.temp_color = kwargs.get('temp_color', '#FF0000')
        self.ens_temp_color = kwargs.get('ens_temp_color', '#880000')
        self.dewp_color = kwargs.get('dewp_color', '#00FF00')
        self.ens_dewp_color = kwargs.get('ens_dewp_color', '#008800')
        self.wetbulb_color = kwargs.get('wetbulb_color', '#00FFFF')
        self.background_color = kwargs.get('background_color', '#6666CC')
        self.setMouseTracking(True)
        self.was_right_click = False
        self.track_cursor = False
        self.readout = False
        self.readout_pres = 1000.
        self.initdrag = False
        self.dragging = False
        self.drag_idx = None
        self.drag_prof = None
        self.drag_buffer = 5
        self.clickradius = 6
        self.cursor_loc = None
        ## create the readout labels
        self.presReadout = QLabel(parent=self)
        self.hghtReadout = QLabel(parent=self)
        self.tmpcReadout = QLabel(parent=self)
        self.dwpcReadout = QLabel(parent=self)
        ## set their alignments
        self.presReadout.setAlignment(QtCore.Qt.AlignCenter)
        self.hghtReadout.setAlignment(QtCore.Qt.AlignCenter)
        self.tmpcReadout.setAlignment(QtCore.Qt.AlignCenter)
        self.dwpcReadout.setAlignment(QtCore.Qt.AlignCenter)
        ## initialize the width to 0 so that they don't show up
        ## on initialization
        self.presReadout.setFixedWidth(0)
        self.hghtReadout.setFixedWidth(0)
        self.tmpcReadout.setFixedWidth(0)
        self.dwpcReadout.setFixedWidth(0)
        ## set the style sheet for text size, color, etc
        self.presReadout.setStyleSheet("QLabel {"
            "  background-color: rgb(0, 0, 0);"
            "  border-width: 0px;"
            "  font-size: 11px;"
            "  color: #FFFFFF;}")
        self.hghtReadout.setStyleSheet("QLabel {"
            "  background-color: rgb(0, 0, 0);"
            "  border-width: 0px;"
            "  font-size: 11px;"
            "  color: #FF0000;}")
        self.tmpcReadout.setStyleSheet("QLabel {"
            "  background-color: rgb(0, 0, 0);"
            "  border-width: 0px;"
            "  font-size: 11px;"
            "  color: #FF0000;}")
        self.dwpcReadout.setStyleSheet("QLabel {"
            "  background-color: rgb(0, 0, 0);"
            "  border-width: 0px;"
            "  font-size: 11px;"
            "  color: #00FF00;}")
        self.rubberBand = QRubberBand(QRubberBand.Line, self)

        self.setContextMenuPolicy(Qt.CustomContextMenu)
        self.customContextMenuRequested.connect(self.showCursorMenu)
        self.parcelmenu = QMenu("Lift Parcel")
        #ag = QtGui.QActionGroup(self, exclusive=True)

        # List of parcels that can be lifted
        pcl1 = QAction(self)
        pcl1.setText("This Parcel")
        pcl1.triggered.connect(lambda: self.liftparcellevel(0))
        #ag.addAction(pcl1)
        self.parcelmenu.addAction(pcl1)

        pcl2 = QAction(self)
        pcl2.setText("50 mb Layer Parcel")
        pcl2.triggered.connect(lambda: self.liftparcellevel(50))
        #ag.addAction(pcl2)
        self.parcelmenu.addAction(pcl2)

        pcl3 = QAction(self)
        pcl3.setText("100 mb Layer Parcel")
        pcl3.triggered.connect(lambda: self.liftparcellevel(100))
        #ag.addAction(pcl3)
        self.parcelmenu.addAction(pcl3)

        pcl4 = QAction(self)
        pcl4.setText("Custom Parcel")
        pcl4.triggered.connect(lambda: self.liftparcellevel(-9999))
        #ag.addAction(pcl4)
        self.parcelmenu.addAction(pcl4)
        self.parcelmenu.setEnabled(False)
        self.popupmenu=QMenu("Cursor Type:")
        ag = QtGui.QActionGroup(self, exclusive=True)

        nocurs = QAction(self)
        nocurs.setText("No Cursor")
        nocurs.setCheckable(True)
        nocurs.setChecked(True)
        nocurs.triggered.connect(self.setNoCursor)
        a = ag.addAction(nocurs)
        self.popupmenu.addAction(a)

        storm_motion = QAction(self)
        storm_motion.setText("Readout Cursor")
        storm_motion.setCheckable(True)
        storm_motion.triggered.connect(self.setReadoutCursor)
        a = ag.addAction(storm_motion)
        self.popupmenu.addAction(a)

        self.popupmenu.addSeparator()
        self.popupmenu.addMenu(self.parcelmenu)

        #odify_sfc = QAction(self)
        #modify_sfc.setText("Modify Surface")
        #modify_sfc.setCheckable(True)
        #modify_sfc.setEnabled(False)
        #modify_sfc.triggered.connect(self.setReadoutCursor)
        #self.popupmenu.addAction(modify_sfc)

        #self.interp_prof = QAction(self)
        #self.interp_prof.setText("Interpolate Profile")
        #self.interp_prof.setCheckable(True)
        #self.interp_prof.triggered.connect(self.interpProfile)
        #self.popupmenu.addAction(self.interp_prof)

        self.popupmenu.addSeparator()

        reset = QAction(self)
        reset.setText("Reset Skew-T")
        reset.triggered.connect(lambda: self.reset.emit(['tmpc', 'dwpc']))
        self.popupmenu.addAction(reset)

    def getPlotTitle(self, prof_coll):
        modified = prof_coll.isModified()
        modified_str = "; Modified" if modified else ""

        loc = prof_coll.getMeta('loc')
        date = prof_coll.getCurrentDate()
        run = prof_coll.getMeta('run')
        model = prof_coll.getMeta('model')
        observed = prof_coll.getMeta('observed')

        plot_title = loc + '   ' + datetime.strftime(date, "%Y%m%d/%H%M")
        if model == "Archive":
            plot_title += "  (User Selected" + modified_str + ")"
        elif model == "Analog":
            date = prof_coll.getAnalogDate()
            plot_title = loc + '   ' + datetime.strftime(date, "%Y%m%d/%H%M")
            plot_title += "  (Analog" + modified_str + ")"
        elif observed:
            plot_title += "  (Observed" + modified_str + ")"
        else:
            fhour = prof_coll.getMeta('fhour', index=True)
            plot_title += "  (" + run + "  " + model + "  " + fhour + modified_str + ")"
        return plot_title

    def liftparcellevel(self, i):
        pres = self.pix_to_pres( self.cursor_loc.y())
        tmp = tab.interp.temp(self.prof, pres)
        dwp = tab.interp.dwpt(self.prof, pres)
        if i == 0:
            usrpcl = tab.params.parcelx(self.prof, flag=5, pres=pres, tmpc=tmp, dwpc=dwp)
        else:
            if i == -9999:
                depth, result = QInputDialog.getText(None, "Parcel Depth (" + str(int(pres)) + "to __)",\
                                            "Mean Layer Depth (mb):")
                try:
                    i = int(depth)
                except:
                    return
            user_initpcl = tab.params.DefineParcel(self.prof, flag=4, pbot=pres, pres=i)
            usrpcl = tab.params.parcelx(self.prof, pres=user_initpcl.pres, tmpc=user_initpcl.tmpc,\
                                          dwpc=user_initpcl.dwpc)
        self.parcel.emit(usrpcl) # Emit a signal that a new profile has been created

    def addProfileCollection(self, prof_coll):
        self.prof_collections.append(prof_coll)

    def rmProfileCollection(self, prof_coll):
        self.prof_collections.remove(prof_coll)

    def setActiveCollection(self, pc_idx, **kwargs):
        self.pc_idx = pc_idx
        prof = self.prof_collections[pc_idx].getHighlightedProf()
        self.plot_omega = not self.prof_collections[pc_idx].getMeta('observed')
        self.prof = prof

        self.pres = prof.pres; self.hght = prof.hght
        self.tmpc = prof.tmpc; self.dwpc = prof.dwpc
        self.vtmp = prof.vtmp
        self.dew_stdev = prof.dew_stdev
        self.tmp_stdev = prof.tmp_stdev
        self.u = prof.u; self.v = prof.v
        self.wetbulb = prof.wetbulb
        self.interpWinds = kwargs.get('interpWinds', True)

        if kwargs.get('update_gui', True):
            self.clearData()
            self.plotData()
            if self.readout:
                self.updateReadout()
            self.update()

    def setParcel(self, parcel):
        self.pcl = parcel

        self.clearData()
        self.plotData()
        if self.readout:
            self.updateReadout()
        self.update()

    def setDGZ(self, flag):
        self.plotdgz = flag

        self.clearData()
        self.plotData()
        self.update()
        return

    def setAllObserved(self, all_observed, update_gui=True):
        self.all_observed = all_observed

        if update_gui:
            self.clearData()
            self.plotData()
            self.update()

    def interpProfile(self):
        # Step 1, interpolate the profile to 25 mb pressure levels
        new_pres = np.arange(self.prof.pres[self.prof.sfc], self.prof.pres[self.prof.top], -25)
        new_dwp = tab.interp.dwpt(self.prof, new_pres)
        new_tmp = tab.interp.temp(self.prof, new_pres)
        new_hght = tab.interp.hght(self.prof, new_pres)
        new_wdir, new_wspd = tab.interp.vec(self.prof, new_pres)
        new_prof = tab.profile.create_profile(pres=new_pres, hght=new_hght, tmpc=new_tmp, dwpc=new_dwp, wspd=new_wspd, wdir=new_wdir, profile='convective', missing=self.prof.missing)
        self.interp_prof.setEnabled(False)

        # Step 2, emit the signal that a new profile has been created
        self.updated.emit(new_prof, 'skew', True, self.pcl)

    def mouseReleaseEvent(self, e):
        if not self.was_right_click and self.readout:
            self.track_cursor = not self.track_cursor
            self.cursor_loc = e.pos()
        if self.dragging:
            trans_inv = self.transform.inverted()[0]
            trans_x = (e.x() - self.originx) * self.scale
            trans_y = (e.y() - self.originy) * self.scale
            tmpc = self.pix_to_tmpc(trans_x, trans_y)
            prof_name, prof = self.drag_prof

            if prof_name == 'tmpc':
                tmpc = max(tmpc, self.dwpc[self.drag_idx])
            elif prof_name == 'dwpc':
                tmpc = min(tmpc, self.tmpc[self.drag_idx])

            self.modified.emit(self.drag_idx, {prof_name:tmpc})

            self.drag_idx = None
            self.dragging = False
            self.saveBitMap = None

        elif self.initdrag:
            self.initdrag = False

        self.was_right_click = False
        self.drag_prof = None

    def mousePressEvent(self, e):
        if self.prof is None:
            return

        self.was_right_click = e.button() & QtCore.Qt.RightButton

        if not self.was_right_click and not self.readout:
            self.initDrag(e)

    def initDrag(self, e):
        prof_ys = self.pres_to_pix(self.pres)
        tmpc_xs = self.tmpc_to_pix(self.tmpc, self.pres)
        dwpc_xs = self.tmpc_to_pix(self.dwpc, self.pres)

        trans_x = (e.x() - self.originx) * self.scale
        trans_y = (e.y() - self.originy) * self.scale

        dist_tmpc = np.min(np.hypot(tmpc_xs - trans_x, prof_ys - trans_y))
        dist_dwpc = np.min(np.hypot(dwpc_xs - trans_x, prof_ys - trans_y))

        self.initdrag = True
        if dist_tmpc <= self.clickradius and dist_dwpc > self.clickradius:
            # Temperature was in the click radius and dewpoint wasn't; take the temperature
            prof_name = 'tmpc'
        elif dist_dwpc <= self.clickradius and dist_tmpc > self.clickradius:
            # Dewpoint was within the click radius and temperature wasn't; take the dewpoint
            prof_name = 'dwpc'
        elif dist_tmpc <= self.clickradius and dist_dwpc <= self.clickradius:
            # Both profiles have points within the click radius
            if dist_tmpc < dist_dwpc:
                # The temperature point is closer than the dewpoint point, so take the temperature
                prof_name = 'tmpc'
            elif dist_dwpc < dist_tmpc:
                # The dewpoint point is closer than the temperature point, so take the dewpoint
                prof_name = 'dwpc'
            else:
                # They were both the same distance away (probably a saturated profile).  If the click
                #   was to the left, take the dewpoint, if it was to the right, take the temperature.
                idx = np.argmin(np.abs(prof_ys - trans_y))
                prof_x = self.tmpc_to_pix(self.tmpc[idx], self.pres[idx])
                if trans_x < prof_x:
                    prof_name = 'dwpc'
                else:
                    prof_name = 'tmpc'
        else:
            # Click wasn't within range of any points.  Move along, folks, nothing to see here.
            self.initdrag = False

        if self.initdrag:
            self.drag_prof = (prof_name, self.__dict__[prof_name])

    def mouseMoveEvent(self, e):
        if self.track_cursor:
            self.readout_pres = self.pix_to_pres((e.y() - self.originy) * self.scale)
            self.updateReadout()

        elif self.initdrag or self.dragging:
            self.dragging = True
            self.initdrag = False
            self.dragLine(e)

    def updateReadout(self):
        y = self.originy + self.pres_to_pix(self.readout_pres) / self.scale
        hgt = tab.interp.to_agl( self.prof, tab.interp.hght(self.prof, self.readout_pres) )
        tmp = tab.interp.temp(self.prof, self.readout_pres)
        dwp = tab.interp.dwpt(self.prof, self.readout_pres)

        self.rubberBand.setGeometry(QRect(QPoint(self.lpad,y), QPoint(self.brx,y)).normalized())
        self.presReadout.setFixedWidth(60)
        self.hghtReadout.setFixedWidth(65)
        self.tmpcReadout.setFixedWidth(45)
        self.dwpcReadout.setFixedWidth(45)
        self.presReadout.setText(tab.utils.FLOAT2STR(self.readout_pres, 1) + ' hPa')
        self.hghtReadout.setText(tab.utils.FLOAT2STR(hgt, 1) + ' m')
        self.tmpcReadout.setText(tab.utils.FLOAT2STR(tmp, 1) + ' C')
        self.dwpcReadout.setText(tab.utils.FLOAT2STR(dwp, 1) + ' C')

<<<<<<< HEAD
        self.presReadout.move(self.lpad, y)
        self.hghtReadout.move(self.lpad, y - 15)
        self.tmpcReadout.move(self.brx-self.rpad, y)
        self.dwpcReadout.move(self.brx-self.rpad, y - 15)
=======
        self.presReadout.move(self.lpad, e.y())
        self.hghtReadout.move(self.lpad, e.y() - 15)
        self.tmpcReadout.move(self.brx-self.rpad, e.y() - 15)
        self.dwpcReadout.move(self.brx-self.rpad, e.y())
        self.centerp = self.pix_to_pres(e.y())
        self.centert = tmp
>>>>>>> 92db215a
        self.rubberBand.show()

    def dragLine(self, e):
        trans_x = (e.x() - self.originx) * self.scale
        trans_y = (e.y() - self.originy) * self.scale
        tmpc = self.pix_to_tmpc(trans_x, trans_y)

        if self.drag_idx is None:
            pres = self.pix_to_pres(trans_y)
            idx = np.argmin(np.abs(pres - self.pres))
            while self.tmpc.mask[idx] or self.dwpc.mask[idx]:
                idx += 1
            self.drag_idx = idx
        else:
            idx = self.drag_idx
 
        prof_name, drag_prof = self.drag_prof

        if prof_name == 'tmpc':
            tmpc = max(tmpc, self.dwpc[idx])
        elif prof_name == 'dwpc':
            tmpc = min(tmpc, self.tmpc[idx])

        # Figure out the bounds of the box we need to update
        if idx == 0 or self.pres.mask[idx - 1] or self.tmpc.mask[idx - 1] or self.dwpc.mask[idx - 1]:
            lb_p, ub_p = self.pres[idx], self.pres[idx + 1]
            t_points = [ (tmpc, self.pres[idx]), (drag_prof[idx + 1], self.pres[idx + 1]) ]
        elif idx == self.pres.shape[0] - 1:
            lb_p, ub_p = self.pres[idx - 1], self.pres[idx]
            t_points = [ (drag_prof[idx - 1], self.pres[idx - 1]), (tmpc, self.pres[idx]) ]
        else:
            lb_p, ub_p = self.pres[idx - 1], self.pres[idx + 1]
            t_points = [ (drag_prof[idx - 1], self.pres[idx - 1]), (tmpc, self.pres[idx]), (drag_prof[idx + 1], self.pres[idx + 1]) ]

        x_points = [ self.tmpc_to_pix(*pt) for pt in t_points ]
        lb_x = self.originx + min(x_points) / self.scale
        ub_x = self.originx + max(x_points) / self.scale
        lb_y = self.originy + self.pres_to_pix(ub_p) / self.scale
        ub_y = self.originy + self.pres_to_pix(lb_p) / self.scale

        qp = QtGui.QPainter()
        qp.begin(self.plotBitMap)
        # If we have something saved, restore it
        if self.saveBitMap is not None:
            origin, size, bmap = self.saveBitMap
            qp.drawPixmap(origin, bmap, QRect(QPoint(0, 0), size))

        # Capture the new portion of the image to save
        origin = QPoint(max(lb_x - self.drag_buffer, 0), max(lb_y - self.drag_buffer, 0))
        size = QSize(ub_x - lb_x + 2 * self.drag_buffer, ub_y - lb_y + 2 * self.drag_buffer)
        bmap = self.plotBitMap.copy(QRect(origin, size))
        self.saveBitMap = (origin, size, bmap)

        # Draw lines
        if prof_name == 'dwpc':
            color = QtGui.QColor("#019B06")
        else:
            color = QtGui.QColor("#9F0101")
        pen = QtGui.QPen(color, 1, QtCore.Qt.SolidLine)
        qp.setPen(pen)
        if idx != 0 and not self.pres.mask[idx - 1] and not self.tmpc.mask[idx - 1] and not self.dwpc.mask[idx - 1]:
            x1 = self.originx + self.tmpc_to_pix(drag_prof[idx - 1], self.pres[idx - 1]) / self.scale
            x2 = self.originx + self.tmpc_to_pix(tmpc, self.pres[idx]) / self.scale
            y1 = self.originy + self.pres_to_pix(self.pres[idx - 1]) / self.scale
            y2 = self.originy + self.pres_to_pix(self.pres[idx]) / self.scale
            qp.drawLine(x1, y1, x2, y2)
        if idx != self.pres.shape[0] - 1:
            x1 = self.originx + self.tmpc_to_pix(tmpc, self.pres[idx]) / self.scale
            x2 = self.originx + self.tmpc_to_pix(drag_prof[idx + 1], self.pres[idx + 1]) / self.scale
            y1 = self.originy + self.pres_to_pix(self.pres[idx]) / self.scale
            y2 = self.originy + self.pres_to_pix(self.pres[idx + 1]) / self.scale
            qp.drawLine(x1, y1, x2, y2)

        qp.end()
        self.update()

    def setReadoutCursor(self):
        self.parcelmenu.setEnabled(True)
        self.readout = True
        self.track_cursor = True
        self.presReadout.show()
        self.hghtReadout.show()
        self.tmpcReadout.show()
        self.dwpcReadout.show()
        self.rubberBand.show()
        self.clearData()
        self.plotData()
        self.update()
        self.parentWidget().setFocus()

    def setNoCursor(self):
        self.parcelmenu.setEnabled(False)
        self.readout = False
        self.track_cursor = False
        self.presReadout.hide()
        self.hghtReadout.hide()
        self.tmpcReadout.hide()
        self.dwpcReadout.hide()      
        self.rubberBand.hide()
        self.clearData()
        self.plotData()
        self.update()
        self.parentWidget().setFocus()

    def resizeEvent(self, e):
        '''
        Resize the plot based on adjusting the main window.

        '''
        super(plotSkewT, self).resizeEvent(e)
        self.plotData()

    def closeEvent(self, e):
        pass

    def showCursorMenu(self, pos):
        if self.cursor_loc is None or self.track_cursor:
            self.cursor_loc = pos
        self.popupmenu.popup(self.mapToGlobal(pos))

    def wheelEvent(self, e):
        super(plotSkewT, self).wheelEvent(e)
        self.plotBitMap.fill(QtCore.Qt.black)
        if self.readout:
            self.updateReadout()
        self.plotBackground()
        self.plotData()

    def paintEvent(self, e):
        super(plotSkewT, self).paintEvent(e)
        qp = QtGui.QPainter()
        qp.begin(self)
        qp.drawPixmap(0, 0, self.plotBitMap)
        qp.end()
    
    def clearData(self):
        '''
        Handles the clearing of the pixmap
        in the frame.
        '''
        self.plotBitMap = self.backgroundBitMap.copy(0, 0, self.width(), self.height())
    
    def plotData(self):
        '''
        Plot the data used in a Skew-T.

        '''
        if self.prof is None:
            return

        qp = QtGui.QPainter()
        qp.begin(self.plotBitMap)
        qp.setClipRect(self.clip)

        qp.setRenderHint(qp.Antialiasing)
        qp.setRenderHint(qp.TextAntialiasing)
        self.drawTitles(qp)

        cur_dt = self.prof_collections[self.pc_idx].getCurrentDate()
        for idx, prof_col in enumerate(self.prof_collections):
            # Plot all unhighlighted members at this time
            if prof_col.getCurrentDate() == cur_dt:
                proflist = prof_col.getCurrentProfs().values()
                if idx == self.pc_idx:
                    temp_color = self.ens_temp_color
                    dewp_color = self.ens_dewp_color
                else:
                    temp_color = self.background_color
                    dewp_color = self.background_color

                for profile in proflist:
                    self.drawTrace(profile.tmpc, QtGui.QColor(temp_color), qp, p=profile.pres, width=1)
                    self.drawTrace(profile.dwpc, QtGui.QColor(dewp_color), qp, p=profile.pres, width=1)
                    self.drawBarbs(profile, qp, color="#666666")

        for idx, prof_col in enumerate(self.prof_collections):
            if idx != self.pc_idx and (prof_col.getCurrentDate() == cur_dt or self.all_observed):
                profile = prof_col.getHighlightedProf()
                self.drawTrace(profile.tmpc, QtGui.QColor(self.background_color), qp, p=profile.pres)
                self.drawTrace(profile.dwpc, QtGui.QColor(self.background_color), qp, p=profile.pres)
                self.drawBarbs(profile, qp, color=self.background_color)

        self.drawTrace(self.wetbulb, QtGui.QColor(self.wetbulb_color), qp, width=1)
        self.drawTrace(self.tmpc, QtGui.QColor(self.temp_color), qp, stdev=self.tmp_stdev)
        self.drawTrace(self.vtmp, QtGui.QColor(self.temp_color), qp, width=1, style=QtCore.Qt.DashLine, label=False)

        if self.plotdgz is True and (self.prof.dgz_pbot != self.prof.dgz_ptop):
#           idx = np.ma.where((self.prof.pres <= self.prof.dgz_pbot) & (self.prof.pres >= self.prof.dgz_ptop))
#           idx_pbot, idx_ptop = np.searchsorted(np.array([self.prof.dgz_pbot, self.prof.dgz_ptop]), self.prof.pres)

            pres = np.ma.masked_invalid(np.arange(self.prof.dgz_ptop, self.prof.dgz_pbot, 5)[::-1])
            tmpc = np.ma.masked_invalid(tab.interp.temp(self.prof, pres))

            self.drawTrace(tmpc, QtGui.QColor("#F5D800"), qp, p=pres, label=False)
            self.draw_sig_levels(qp, plevel=self.prof.dgz_pbot, color="#F5D800")
            self.draw_sig_levels(qp, plevel=self.prof.dgz_ptop, color="#F5D800")

        self.drawTrace(self.dwpc, QtGui.QColor(self.dewp_color), qp, stdev=self.dew_stdev)

        for h in [0,1000.,3000.,6000.,9000.,12000.,15000.]:
            self.draw_height(h, qp)
        if self.pcl is not None:
            self.dpcl_ttrace = self.prof.dpcl_ttrace
            self.dpcl_ptrace = self.prof.dpcl_ptrace
            self.drawVirtualParcelTrace(self.pcl.ttrace, self.pcl.ptrace, qp)
            self.drawVirtualParcelTrace(self.dpcl_ttrace, self.dpcl_ptrace, qp, color="#FF00FF")
        self.draw_parcel_levels(qp)
        qp.setRenderHint(qp.Antialiasing, False)
        self.drawBarbs(self.prof, qp)
        qp.setRenderHint(qp.Antialiasing)

        self.draw_effective_layer(qp)
        if self.plot_omega:
            self.draw_omega_profile(qp)

        qp.end()

    def drawBarbs(self, prof, qp, color="#FFFFFF"):
        qp.setClipping(False)

        rect_size = self.clip.size()
        rect_size.setHeight(rect_size.height() + self.bpad)
        mod_clip = QRect(self.clip.topLeft(), rect_size)
        qp.setClipRect(mod_clip)

        if self.interpWinds is False:
            i = 0
            mask1 = prof.u.mask
            mask2 = prof.pres.mask
            mask = np.maximum(mask1, mask2)
            pres = prof.pres[~mask]
            u = prof.u[~mask]
            v = prof.v[~mask]
            wdir, wspd = tab.utils.comp2vec(u, v)
            yvals = self.originy + self.pres_to_pix(pres) / self.scale
            for y in yvals:
                dd = wdir[i]
                ss = wspd[i]
                drawBarb( qp, self.barbx, y, dd, vv )
                i += 1
        else:
            pres = np.arange(prof.pres[prof.sfc], prof.pres[prof.top], -40)
            wdir, wspd = tab.interp.vec(prof, pres)
            for p, dd, ss in zip(pres, wdir, wspd):
                if not tab.utils.QC(dd) or np.isnan(ss) or p < self.pmin:
                    continue

                y = self.originy + self.pres_to_pix(p) / self.scale
                drawBarb( qp, self.barbx, y, dd, ss, color=color)
        qp.setClipRect(self.clip)

    def drawTitles(self, qp):
        box_width = 150

        cur_dt = self.prof_collections[self.pc_idx].getCurrentDate()
        idxs, titles = zip(*[ (idx, self.getPlotTitle(pc)) for idx, pc in enumerate(self.prof_collections) if pc.getCurrentDate() == cur_dt or self.all_observed ])
        titles = list(titles)
        main_title = titles.pop(idxs.index(self.pc_idx))

        qp.setClipping(False)
        qp.setFont(self.title_font)

        pen = QtGui.QPen(QtCore.Qt.white, 1, QtCore.Qt.SolidLine)
        qp.setPen(pen)

        rect0 = QtCore.QRect(self.lpad, 2, box_width, self.title_height)
        qp.drawText(rect0, QtCore.Qt.TextDontClip | QtCore.Qt.AlignLeft, main_title)

        pen = QtGui.QPen(QtGui.QColor(self.background_color), 1, QtCore.Qt.SolidLine)
        qp.setPen(pen)

        for idx, title in enumerate(titles):
            rect0 = QtCore.QRect(self.width() - box_width, 2 + idx * self.title_height, box_width, self.title_height)
            qp.drawText(rect0, QtCore.Qt.TextDontClip | QtCore.Qt.AlignRight, title)

    def draw_height(self, h, qp):
        qp.setClipping(True)
        self.hght_font = QtGui.QFont('Helvetica', 9)
        pen = QtGui.QPen(QtCore.Qt.red, 1, QtCore.Qt.SolidLine)
        qp.setPen(pen)
        qp.setFont(self.hght_font)
        offset = 10
        txt_offset = 15 
        sfc = tab.interp.hght( self.prof, self.prof.pres[self.prof.sfc] )
        p1 = tab.interp.pres(self.prof, h+sfc)
        if np.isnan(p1) == False:
            y1 = self.originy + self.pres_to_pix(p1) / self.scale
            qp.drawLine(self.lpad, y1, self.lpad+offset, y1)
            qp.drawText(self.lpad+txt_offset, y1-20, self.lpad+txt_offset, 40,
                QtCore.Qt.AlignVCenter | QtCore.Qt.AlignLeft,
                tab.utils.INT2STR(h/1000)+' km')

    def draw_sig_levels(self, qp, plevel=1000, color="#FFFFFF"):
        qp.setClipping(True)
        if not tab.utils.QC(plevel):
            return
        xbounds = [37,45]
        z = tab.utils.M2FT(tab.interp.hght(self.prof, plevel))

        x = self.tmpc_to_pix(xbounds, [1000.,1000.])
        y = self.originy + self.pres_to_pix(plevel) / self.scale
        pen = QtGui.QPen(QtGui.QColor(color), 1, QtCore.Qt.SolidLine)
        qp.setPen(pen)
        qp.drawLine(x[0], y, x[1], y)
        rect1 = QtCore.QRectF(self.tmpc_to_pix(29, 1000.), y-3, x[1] - x[0], 4) 
        qp.drawText(rect1, QtCore.Qt.TextDontClip | QtCore.Qt.AlignLeft, tab.utils.INT2STR(z) + '\'')
        

    def draw_parcel_levels(self, qp):
        if self.pcl is None:
            return
        qp.setClipping(True)
        xbounds = [37,41]
        x = self.tmpc_to_pix(xbounds, [1000.,1000.])
        lclp = self.pcl.lclpres
        lfcp = self.pcl.lfcpres
        elp = self.pcl.elpres

        # Plot LCL
        if tab.utils.QC(lclp):
            y = self.originy + self.pres_to_pix(lclp) / self.scale
            pen = QtGui.QPen(QtCore.Qt.green, 2, QtCore.Qt.SolidLine)
            qp.setPen(pen)
            qp.drawLine(x[0], y, x[1], y)
            rect1 = QtCore.QRectF(x[0], y+6, x[1] - x[0], 4) 
            qp.drawText(rect1, QtCore.Qt.TextDontClip | QtCore.Qt.AlignCenter, "LCL")
        # Plot LFC
        if tab.utils.QC(lfcp):
            y = self.originy + self.pres_to_pix(lfcp) / self.scale
            pen = QtGui.QPen(QtCore.Qt.yellow, 2, QtCore.Qt.SolidLine)
            qp.setPen(pen)
            qp.drawLine(x[0], y, x[1], y)
            rect2 = QtCore.QRectF(x[0], y-8, x[1] - x[0], 4) 
            qp.drawText(rect2, QtCore.Qt.TextDontClip | QtCore.Qt.AlignCenter, "LFC")
        # Plot EL
        if tab.utils.QC(elp) and elp != lclp:
            y = self.originy + self.pres_to_pix(elp) / self.scale
            pen = QtGui.QPen(QtCore.Qt.magenta, 2, QtCore.Qt.SolidLine)
            qp.setPen(pen)
            qp.drawLine(x[0], y, x[1], y)
            rect3 = QtCore.QRectF(x[0], y-8, x[1] - x[0], 4) 
            qp.drawText(rect3, QtCore.Qt.TextDontClip | QtCore.Qt.AlignCenter, "EL")

    def omeg_to_pix(self, omeg):
        plus10_bound = -49
        minus10_bound = -41
        x1_m10 = self.tmpc_to_pix(minus10_bound, 1000)
        x1_10 = self.tmpc_to_pix(plus10_bound, 1000)
        x1_0 = self.tmpc_to_pix((plus10_bound + minus10_bound)/2., 1000)
        if omeg > 0:
            return ((x1_0 - x1_10)/(0.-10.)) * omeg + x1_0    
        elif omeg < 0:
            return ((x1_0 - x1_m10)/(0.+10.)) * omeg + x1_0 
        else:
            return x1_0

    def draw_omega_profile(self, qp):
        qp.setClipping(True)
        plus10_bound = -49
        minus10_bound = -41

        x1_m10 = self.tmpc_to_pix(minus10_bound, 1000)
        y1_m10 = self.pres_to_pix(1000)
        y2_m10 = self.pres_to_pix(111)
        pen = QtGui.QPen(QtCore.Qt.magenta, 1, QtCore.Qt.DashDotLine)
        qp.setPen(pen)
        qp.drawLine(x1_m10, y1_m10, x1_m10, y2_m10)
        x1_10 = self.tmpc_to_pix(plus10_bound, 1000)
        y1_10 = self.pres_to_pix(1000)
        y2_10 = self.pres_to_pix(111)
        qp.drawLine(x1_10, y1_10, x1_10, y2_10)
        pen = QtGui.QPen(QtCore.Qt.magenta, 1, QtCore.Qt.SolidLine)
        qp.setPen(pen)
        x1 = self.tmpc_to_pix((plus10_bound + minus10_bound)/2., 1000)
        y1 = self.pres_to_pix(1000)
        y2 = self.pres_to_pix(111)
        qp.drawLine(x1, y1, x1, y2)
        rect3 = QtCore.QRectF(x1_10, y2 - 18, x1_m10 - x1_10, 4) 
        qp.drawText(rect3, QtCore.Qt.TextDontClip | QtCore.Qt.AlignCenter, "OMEGA")  
        rect3 = QtCore.QRectF(x1_m10-3, y2 - 7, 5, 4) 
        qp.drawText(rect3, QtCore.Qt.TextDontClip | QtCore.Qt.AlignCenter, "-10")               
        rect3 = QtCore.QRectF(x1_10-3, y2 - 7, 5, 4) 
        qp.drawText(rect3, QtCore.Qt.TextDontClip | QtCore.Qt.AlignCenter, "+10")

        x1 = self.tmpc_to_pix((plus10_bound + minus10_bound)/2., 1000)

        for i in range(len(self.prof.omeg)):
            pres_y = self.originy + self.pres_to_pix(self.prof.pres[i]) / self.scale
            if not tab.utils.QC(self.prof.omeg[i]) or self.prof.pres[i] < 111:
                continue
            if self.prof.omeg[i] > 0:
                pen = QtGui.QPen(QtGui.QColor("#0066CC"), 1.5, QtCore.Qt.SolidLine)
            elif self.prof.omeg[i] < 0:
                pen = QtGui.QPen(QtGui.QColor("#FF6666"), 1.5, QtCore.Qt.SolidLine)
            else:
                pen = QtGui.QPen(QtCore.Qt.magenta, 1, QtCore.Qt.SolidLine)
            qp.setPen(pen)                
            x2 = self.omeg_to_pix(self.prof.omeg[i]*10.)
            qp.drawLine(x1, pres_y, x2, pres_y)


    def draw_effective_layer(self, qp):
        '''
        Draw the bounds of the effective inflow layer.
        '''
        qp.setClipping(True)
        ptop = self.prof.etop; pbot = self.prof.ebottom
        len = 15
        text_offset = 10
        if tab.utils.QC(ptop) and tab.utils.QC(pbot):
            x1 = self.tmpc_to_pix(-20, 1000)
            x2 = self.tmpc_to_pix(-33, 1000)
            y1 = self.originy + self.pres_to_pix(pbot) / self.scale
            y2 = self.originy + self.pres_to_pix(ptop) / self.scale
            rect1 = QtCore.QRectF(x2, y1+4, 25, self.esrh_height)
            rect2 = QtCore.QRectF(x2, y2-self.esrh_height, 50, self.esrh_height)
            rect3 = QtCore.QRectF(x1-15, y2-self.esrh_height, 50, self.esrh_height)
            pen = QtGui.QPen(QtGui.QColor('#000000'), 0, QtCore.Qt.SolidLine)
            brush = QtGui.QBrush(QtCore.Qt.SolidPattern)
            qp.setPen(pen)
            qp.setBrush(brush)
            sfc = tab.interp.hght( self.prof, self.prof.pres[self.prof.sfc] )
            if self.prof.pres[ self.prof.sfc ] == pbot:
                text_bot = 'SFC'
            else:
                text_bot = tab.interp.hght(self.prof, pbot) - sfc
                text_bot = tab.utils.INT2STR( text_bot ) + 'm'
            text_top = tab.interp.hght(self.prof, ptop) - sfc
            text_top = tab.utils.INT2STR( text_top ) + 'm'
            qp.drawRect(rect1)
            qp.drawRect(rect2)
            qp.drawRect(rect3)
            pen = QtGui.QPen(QtGui.QColor('#04DBD8'), 2, QtCore.Qt.SolidLine)
            qp.setPen(pen)
            qp.setFont(self.esrh_font)
            qp.drawLine(x1-len, y1, x1+len, y1)
            qp.drawLine(x1-len, y2, x1+len, y2)
            qp.drawLine(x1, y1, x1, y2)
            qp.setClipping(False)
            qp.drawText(rect1, QtCore.Qt.TextDontClip | QtCore.Qt.AlignLeft, text_bot)
            qp.setClipping(True)
            qp.drawText(rect2, QtCore.Qt.TextDontClip | QtCore.Qt.AlignLeft, text_top)
            qp.drawText(rect3, QtCore.Qt.TextDontClip | QtCore.Qt.AlignLeft,
                tab.utils.INT2STR(self.prof.right_esrh[0]) + ' m2s2')
           # qp.drawText(x1-2*len, y1-text_offset, 40, 40,
           #     QtCore.Qt.AlignVCenter | QtCore.Qt.AlignRight,
           #     text_bot)
    
    def drawVirtualParcelTrace(self, ttrace, ptrace, qp, width=1, color="#FFFFFF"):
        '''
        Draw a parcel trace.
        '''
        qp.setClipping(True)
        pen = QtGui.QPen(QtGui.QColor(color), width, QtCore.Qt.DashLine)
        brush = QtGui.QBrush(QtCore.Qt.NoBrush)
        qp.setPen(pen)
        qp.setBrush(brush)
        path = QPainterPath()
        if not tab.utils.QC(ptrace):
            return
        yvals = self.originy + self.pres_to_pix(ptrace) / self.scale
        xvals = self.originx + self.tmpc_to_pix(ttrace, ptrace) / self.scale
        path.moveTo(xvals[0], yvals[0])
        for i in xrange(1, len(yvals)):
            x = xvals[i]; y = yvals[i]
#           if y < self.tpad:
#               break
#           else:
            path.lineTo(x, y)
        qp.drawPath(path)

    def drawTrace(self, data, color, qp, width=3, style=QtCore.Qt.SolidLine, p=None, stdev=None, label=True):
        '''
        Draw an environmental trace.

        '''
        qp.setClipping(True)
        pen = QtGui.QPen(QtGui.QColor(color), width, style)
        brush = QtGui.QBrush(QtCore.Qt.NoBrush)
        qp.setPen(pen)
        qp.setBrush(brush)

        mask1 = data.mask
        if p is not None:
            mask2 = p.mask
            pres = p
        else:
            mask2 = self.pres.mask
            pres = self.pres
        mask = np.maximum(mask1, mask2)
        data = data[~mask]
        pres = pres[~mask]
        if stdev is not None:
            stdev = stdev[~mask]

        path = QPainterPath()
        x = self.originx + self.tmpc_to_pix(data, pres) / self.scale
        y = self.originy + self.pres_to_pix(pres) / self.scale

        path.moveTo(x[0], y[0])
        for i in xrange(1, x.shape[0]):
            path.lineTo(x[i], y[i])
            if stdev is not None:
                self.drawSTDEV(pres[i], data[i], stdev[i], color, qp)

        qp.drawPath(path)

        if label is True:
            qp.setClipping(False)
            label = (1.8 * data[0]) + 32.
            pen = QtGui.QPen(QtGui.QColor('#000000'), 0, QtCore.Qt.SolidLine)
            brush = QtGui.QBrush(QtCore.Qt.SolidPattern)
            qp.setPen(pen)
            qp.setBrush(brush)
            rect = QtCore.QRectF(x[0]-8, y[0]+4, 16, 12)
            qp.drawRect(rect)
            pen = QtGui.QPen(QtGui.QColor(color), 3, QtCore.Qt.SolidLine)
            qp.setPen(pen)
            qp.setFont(self.environment_trace_font)
            qp.drawText(rect, QtCore.Qt.AlignCenter, tab.utils.INT2STR(label))
            qp.setClipping(True)

    def drawSTDEV(self, pres, data, stdev, color, qp, width=1):
        '''
        Draw the error bars on the profile.
        '''
        pen = QtGui.QPen(QtGui.QColor(color), width, QtCore.Qt.SolidLine)
        brush = QtGui.QBrush(QtCore.Qt.NoBrush)
        qp.setPen(pen)
        qp.setBrush(brush)
        path = QPainterPath()
        offset = 5.
        x = self.tmpc_to_pix(data, pres)
        y = self.pres_to_pix(pres)
        err_left = self.tmpc_to_pix(data - stdev, pres)
        err_right = self.tmpc_to_pix(data + stdev, pres)
        path.moveTo(err_left, y)
        path.lineTo(err_left, y-offset)
        path.lineTo(err_left, y+offset)
        path.moveTo(err_left, y)
        path.lineTo(err_right, y)
        path.lineTo(err_right, y-offset)
        path.lineTo(err_right, y+offset)
        qp.drawPath(path)
<|MERGE_RESOLUTION|>--- conflicted
+++ resolved
@@ -678,19 +678,12 @@
         self.tmpcReadout.setText(tab.utils.FLOAT2STR(tmp, 1) + ' C')
         self.dwpcReadout.setText(tab.utils.FLOAT2STR(dwp, 1) + ' C')
 
-<<<<<<< HEAD
-        self.presReadout.move(self.lpad, y)
-        self.hghtReadout.move(self.lpad, y - 15)
-        self.tmpcReadout.move(self.brx-self.rpad, y)
-        self.dwpcReadout.move(self.brx-self.rpad, y - 15)
-=======
         self.presReadout.move(self.lpad, e.y())
         self.hghtReadout.move(self.lpad, e.y() - 15)
         self.tmpcReadout.move(self.brx-self.rpad, e.y() - 15)
         self.dwpcReadout.move(self.brx-self.rpad, e.y())
         self.centerp = self.pix_to_pres(e.y())
         self.centert = tmp
->>>>>>> 92db215a
         self.rubberBand.show()
 
     def dragLine(self, e):
