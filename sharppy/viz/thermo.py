import numpy as np
from PySide import QtGui, QtCore
from PySide.QtCore import *
from PySide.QtGui import *
import sharppy.sharptab as tab
from sharppy.sharptab.constants import *
import datetime
import platform

## routine written by Kelton Halbert
## keltonhalbert@ou.edu

__all__ = ['backgroundText', 'plotText']

class backgroundText(QtGui.QFrame):
    '''
    Handles drawing the background frame onto a QPixmap.
    Inherits a QtGui.QFrame Object.
    '''
    def __init__(self, **kwargs):
        super(backgroundText, self).__init__()
        self.initUI()

    def initUI(self):
        '''
        Initializes frame variables such as padding,
        width, height, etc, as well as the QPixmap
        that contains the frame drawing.
        '''
        ## set the frame stylesheet
        self.setStyleSheet("QFrame {"
            "  background-color: rgb(0, 0, 0);"
            "  border-width: 1px;"
            "  border-style: solid;"
            "  border-color: #3399CC;}")
        ## set the frame padding
        ## set the height/width variables
        self.lpad = 0; self.rpad = 0
        self.tpad = 5; self.bpad = 0
        self.wid = self.size().width()
        self.hgt = self.size().height()
        self.tlx = self.rpad; self.tly = self.tpad
        self.brx = self.wid; self.bry = self.hgt
        ## do a DPI check to make sure
        ## the text is sized properly!
        fsize = np.floor(.06 * self.hgt)
        self.tpad = np.floor(.03 * self.hgt)
        ## set the font, get the metrics and height of the font
        self.label_font = QtGui.QFont('Helvetica')
        self.label_font.setPixelSize(fsize)
        self.label_metrics = QtGui.QFontMetrics( self.label_font )
        self.label_height = self.label_metrics.xHeight() + self.tpad
        ## the self.ylast variable is used as a running sum for
        ## text placement.
        self.ylast = self.label_height
        ## initialize the QPixmap that will be drawn on.
        self.plotBitMap = QtGui.QPixmap(self.width()-2, self.height()-2)
        self.plotBitMap.fill(self.bg_color)
        ## plot the background frame
        self.plotBackground()
    
    def draw_frame(self, qp):
        '''
        Draws the background frame and the text headers for indices.
        '''
        ## initialize a white pen with thickness 1 and a solid line
        pen = QtGui.QPen(self.fg_color, 1, QtCore.Qt.SolidLine)
        qp.setPen(pen)
        qp.setFont(self.label_font)
        ## set the horizontal grid to be the width of the frame
        ## divided into 8 spaces
        x1 = self.brx / 8
        y1 = 1
        ## draw the header and the indices using a loop.
        ## This loop is a 'horizontal' loop that will plot
        ## the text for a row, keeping the vertical placement constant.
        count = 0
        titles = ['PCL', 'CAPE', 'CINH', 'LCL', 'LI', 'LFC', 'EL']
        for title in titles:
            rect = QtCore.QRect(x1*count, y1, x1*2, self.label_height)
            qp.drawText(rect, QtCore.Qt.TextDontClip | QtCore.Qt.AlignCenter, title)
            count += 1
        vspace = self.label_height
        if platform.system() == "Windows":
            vspace += self.label_metrics.descent()
        qp.drawLine(0, vspace, self.brx, vspace)
        self.ylast = vspace
    
    def resizeEvent(self, e):
        '''
        Handles when the window gets resized.
        '''
        self.initUI()

    def plotBackground(self):
        '''
        Handles drawing the text background onto
        the QPixmap.
        '''
        ## initialize a QPainter objext
        qp = QtGui.QPainter()
        qp.begin(self.plotBitMap)
        ## draw the frame
        self.draw_frame(qp)
        qp.end()


class plotText(backgroundText):
    updatepcl = Signal(tab.params.Parcel)

    '''
    Handles plotting the indices in the frame.
    Inherits a backgroundText Object that contains
    a QPixmap with the frame drawn on it. All drawing
    gets done on this QPixmap, and then the QPixmap
    gets rendered by the paintEvent function.
    '''
    def __init__(self, pcl_types):
        '''
        Initialize the data from a Profile object passed to 
        this class. It then takes the data it needs from the
        Profile object and converts them into strings that
        can be used to draw the text in the frame.
        
        Parameters
        ----------
        prof: a Profile Object
        
        '''
        self.bg_color = QtGui.QColor('#000000')
        self.fg_color = QtGui.QColor('#ffffff')
        self.pw_units = 'in'
        self.temp_units = 'Fahrenheit'

        self.alert_colors = [
            QtGui.QColor('#775000'),
            QtGui.QColor('#996600'),
            QtGui.QColor('#ffffff'),
            QtGui.QColor('#ffff00'),
            QtGui.QColor('#ff0000'),
            QtGui.QColor('#e700df'),
        ]
        self.left_scp_color = QtGui.QColor('#00ffff')

        self.pcl_sel_color = QtGui.QColor('#00ffff')
        self.pcl_cin_hi_color = QtGui.QColor('#993333')
        self.pcl_cin_md_color = QtGui.QColor('#996600')
        self.pcl_cin_lo_color = QtGui.QColor('#00ff00')

        self.use_left = False

        ## get the parcels to be displayed in the GUI
        super(plotText, self).__init__()

        self.prof = None;
        self.pcl_types = pcl_types
        self.parcels = {}
        self.bounds = np.empty((4,2))
        self.setDefaultParcel()

        self.w = SelectParcels(self.pcl_types, self)

    def setDefaultParcel(self):
        idx = np.where(np.asarray(self.pcl_types) == "MU")[0]
        if len(idx) == 0:
            self.skewt_pcl = 0
        else:
            self.skewt_pcl = idx[0]

    def mouseDoubleClickEvent(self, e):
        self.w.show()

    def setParcels(self, prof):
        self.parcels["SFC"] = prof.sfcpcl # Set the surface parcel
        self.parcels["ML"] = prof.mlpcl
        self.parcels["FCST"] = prof.fcstpcl
        self.parcels["MU"] = prof.mupcl
        self.parcels["EFF"] = prof.effpcl
        self.parcels["USER"] = prof.usrpcl

    def setProf(self, prof):
        self.ylast = self.label_height
        self.setParcels(prof)
        self.prof = prof;

        ## either get or calculate the indices, round to the nearest int, and
        ## convert them to strings.
        ## K Index
        self.k_idx = tab.utils.INT2STR( prof.k_idx )
        ## precipitable water
        self.pwat = prof.pwat
        ## 0-3km agl lapse rate
        self.lapserate_3km = tab.utils.FLOAT2STR( prof.lapserate_3km, 1 )
        ## 3-6km agl lapse rate
        self.lapserate_3_6km = tab.utils.FLOAT2STR( prof.lapserate_3_6km, 1 )
        ## 850-500mb lapse rate
        self.lapserate_850_500 = tab.utils.FLOAT2STR( prof.lapserate_850_500, 1 )
        ## 700-500mb lapse rate
        self.lapserate_700_500 = tab.utils.FLOAT2STR( prof.lapserate_700_500, 1 )
        ## convective temperature
        self.convT = prof.convT
        ## sounding forecast surface temperature
        self.maxT = prof.maxT
        #fzl = str(int(self.sfcparcel.hght0c))
        ## 100mb mean mixing ratio
        self.mean_mixr = tab.utils.FLOAT2STR( prof.mean_mixr, 1 )
        ## 150mb mean rh
        self.low_rh = tab.utils.INT2STR( prof.low_rh )
        self.mid_rh = tab.utils.INT2STR( prof.mid_rh )
        ## calculate the totals totals index
        self.totals_totals = tab.utils.INT2STR( prof.totals_totals )
        self.dcape = tab.utils.INT2STR( prof.dcape )
        self.drush = prof.drush
        self.sigsevere = tab.utils.INT2STR( prof.sig_severe )
        self.mmp = tab.utils.FLOAT2STR( prof.mmp, 2 )
        self.esp = tab.utils.FLOAT2STR( prof.esp, 1 )
        self.wndg = tab.utils.FLOAT2STR( prof.wndg, 1 )
        self.tei = tab.utils.INT2STR( prof.tei )

        self.clearData()
        self.plotBackground()
        self.plotData()
        self.update()

    def setPreferences(self, update_gui=True, **prefs):
        self.pw_units = prefs['pw_units']
        self.temp_units = prefs['temp_units']
 
        self.bg_color = QtGui.QColor(prefs['bg_color'])
        self.fg_color = QtGui.QColor(prefs['fg_color'])

        self.pwat_colors = [
            QtGui.QColor(prefs['pwat_m3_color']),
            QtGui.QColor(prefs['pwat_m2_color']),
            QtGui.QColor(prefs['pwat_m1_color']),
            self.fg_color,
            QtGui.QColor(prefs['pwat_p1_color']),
            QtGui.QColor(prefs['pwat_p2_color']),
            QtGui.QColor(prefs['pwat_p3_color']),
        ]

        self.alert_colors = [
            QtGui.QColor(prefs['alert_l1_color']),
            QtGui.QColor(prefs['alert_l2_color']),
            QtGui.QColor(prefs['alert_l3_color']),
            QtGui.QColor(prefs['alert_l4_color']),
            QtGui.QColor(prefs['alert_l5_color']),
            QtGui.QColor(prefs['alert_l6_color']),
        ]
        self.left_scp_color = QtGui.QColor(prefs['alert_lscp_color'])

        self.pcl_sel_color = QtGui.QColor(prefs['pcl_sel_color'])
        self.pcl_cin_hi_color = QtGui.QColor(prefs['pcl_cin_hi_color'])
        self.pcl_cin_md_color = QtGui.QColor(prefs['pcl_cin_md_color'])
        self.pcl_cin_lo_color = QtGui.QColor(prefs['pcl_cin_lo_color'])

        if update_gui:
            self.clearData()
            self.plotBackground()
            self.plotData()
            self.update()

    def setDeviant(self, deviant):
        self.use_left = deviant == 'left'
        
        self.clearData()
        self.plotBackground()
        self.plotData()
        self.update()

    def resizeEvent(self, e):
        '''
        Handles when the window is resized.
        
        Parametes
        ---------
        e: an Event Object
        '''
        super(plotText, self).resizeEvent(e)
        self.plotData()
    
    def paintEvent(self, e):
        '''
        Handles when the window gets painted.
        This renders the QPixmap that the backgroundText
        Object contians. For the actual drawing of the data,
        see the plotData function.
        
        Parametes
        ---------
        e: an Event Object
        
        '''
        super(plotText, self).paintEvent(e)
        qp = QtGui.QPainter()
        qp.begin(self)
        qp.drawPixmap(1, 1, self.plotBitMap)
        qp.end()

    def plotData(self):
        '''
        Handles the drawing of the text onto the QPixmap.
        This is where the actual data gets plotted/drawn.
        '''
        if self.prof is None:
            return

        ## initialize a QPainter object
        qp = QtGui.QPainter()
        qp.begin(self.plotBitMap)
        ## draw the indices
        self.drawConvectiveIndices(qp)
        self.drawIndices(qp)
        self.drawSevere(qp)
        qp.end()

    def clearData(self):
        '''
        Handles the clearing of the pixmap
        in the frame.
        '''
        self.plotBitMap = QtGui.QPixmap(self.width(), self.height())
        self.plotBitMap.fill(self.bg_color)
    
    def drawSevere(self, qp):
        '''
        This handles the severe indices, such as STP, sig hail, etc.
        
        Parameters
        ----------
        qp: QtGui.QPainter object
        
        '''
        ## initialize a pen to draw with.
        pen = QtGui.QPen(QtCore.Qt.yellow, 1, QtCore.Qt.SolidLine)
        self.label_font.setBold(True)
        qp.setFont(self.label_font)
       
        color_list = self.alert_colors
        ## needs to be coded.
        x1 = self.brx / 10
        y1 = self.ylast + self.tpad

        ship = self.prof.ship
        ship_str = tab.utils.FLOAT2STR( ship, 1 )

        if self.use_left:
            stp_fixed = self.prof.right_stp_fixed
            stp_cin = self.prof.right_stp_cin
            scp = self.prof.right_scp
        else:
            stp_fixed = self.prof.right_stp_fixed
            stp_cin = self.prof.right_stp_cin
            scp = self.prof.right_scp

        stp_fixed_str = tab.utils.FLOAT2STR( stp_fixed, 1 )
        stp_cin_str = tab.utils.FLOAT2STR( stp_cin, 1 )
        scp_str = tab.utils.FLOAT2STR( scp, 1 )

        # Coloring thresholds provided by Rich Thompson (SPC)
        labels = ['Supercell = ', 'STP (cin) = ', 'STP (fix) = ', 'SHIP = ']
        indices = [scp, stp_cin, stp_fixed, ship]
        index_strs = [scp_str, stp_cin_str, stp_fixed_str, ship_str]
        for label, index_str, index in zip(labels,index_strs,indices):
            rect = QtCore.QRect(x1*7, y1, x1*8, self.label_height)
<<<<<<< HEAD
            if label == labels[0]: # STP uses a different color scale
                if index >= 19.95:
=======
            if index == '--':
                pen = QtGui.QPen(color_list[0], 1, QtCore.Qt.SolidLine)
            elif label == labels[0]: # STP uses a different color scale
                if float(index) >= 19.95:
>>>>>>> 32353310
                    pen = QtGui.QPen(color_list[5], 1, QtCore.Qt.SolidLine)
                elif index >= 11.95:
                    pen = QtGui.QPen(color_list[4], 1, QtCore.Qt.SolidLine)
                elif index >= 1.95:
                    pen = QtGui.QPen(color_list[2], 1, QtCore.Qt.SolidLine)
                elif index >= .45:
                    pen = QtGui.QPen(color_list[1], 1, QtCore.Qt.SolidLine)
                elif index >= -.45:
                    pen = QtGui.QPen(color_list[0], 1, QtCore.Qt.SolidLine)
                elif index < -.45:
                    pen = QtGui.QPen(self.left_scp_color, 1, QtCore.Qt.SolidLine)
            elif label == labels[1]: # STP effective
                if index >= 8:
                    pen = QtGui.QPen(color_list[5], 1, QtCore.Qt.SolidLine)
                elif index >= 4:
                    pen = QtGui.QPen(color_list[4], 1, QtCore.Qt.SolidLine)
                elif index >= 2:
                    pen = QtGui.QPen(color_list[3], 1, QtCore.Qt.SolidLine)
                elif index >= 1:
                    pen = QtGui.QPen(color_list[2], 1, QtCore.Qt.SolidLine)
                elif index >= .5:
                    pen = QtGui.QPen(color_list[1], 1, QtCore.Qt.SolidLine)
                elif index < .5:
                    pen = QtGui.QPen(color_list[0], 1, QtCore.Qt.SolidLine)
            elif label == labels[2]: # STP fixed
                if index >= 7:
                    pen = QtGui.QPen(color_list[5], 1, QtCore.Qt.SolidLine)
                elif index >= 5:
                    pen = QtGui.QPen(color_list[4], 1, QtCore.Qt.SolidLine)
                elif index >= 2:
                    pen = QtGui.QPen(color_list[3], 1, QtCore.Qt.SolidLine)
                elif index >= 1:
                    pen = QtGui.QPen(color_list[2], 1, QtCore.Qt.SolidLine)
                elif index >= .5:
                    pen = QtGui.QPen(color_list[1], 1, QtCore.Qt.SolidLine)
                else:
                    pen = QtGui.QPen(color_list[0], 1, QtCore.Qt.SolidLine)
            elif label == labels[3]: # SHIP
                if index >= 5:
                    pen = QtGui.QPen(color_list[5], 1, QtCore.Qt.SolidLine)
                elif index >= 2:
                    pen = QtGui.QPen(color_list[4], 1, QtCore.Qt.SolidLine)
                elif index >= 1:
                    pen = QtGui.QPen(color_list[3], 1, QtCore.Qt.SolidLine)
                elif index >= .5:
                    pen = QtGui.QPen(color_list[2], 1, QtCore.Qt.SolidLine)
                else:
                    pen = QtGui.QPen(color_list[0], 1, QtCore.Qt.SolidLine)
            qp.setPen(pen)
            qp.drawText(rect, QtCore.Qt.TextDontClip | QtCore.Qt.AlignLeft, label + index_str)
            vspace = self.label_height
            if platform.system() == "Windows":
                vspace += self.label_metrics.descent()
            y1 += vspace
        self.label_font.setBold(False)

    def drawIndices(self, qp):
        '''
        Draws the non-parcel indices.
        
        Parameters
        ----------
        qp: QtGui.QPainter object
        
        '''
        qp.setFont(self.label_font)
        ## make the initial x point relatice to the width of the frame.
        x1 = self.brx / 10
        rpad = 5
        tpad = 5

        ## Now we have all the data we could ever want. Time to start drawing
        ## them on the frame.
        ## This starts with the left column.
        std_dev = [ u'(<3\u03C3)', u'(2-3\u03C3)', u'(1-2\u03C3)', '', u'(1-2\u03C3)', u'(2-3\u03C3)', u'(>3\u03C3)' ]
        color = self.pwat_colors[self.prof.pwv_flag + 3] 
        dist_string = std_dev[self.prof.pwv_flag + 3]

        if self.pw_units == 'cm':
            pw_display = tab.utils.IN2CM(self.pwat)
            pw_display = tab.utils.FLOAT2STR( pw_display, 1 )
        else:
            pw_display = self.pwat
            pw_display = tab.utils.FLOAT2STR( pw_display, 2 )


        ## draw the first column of text using a loop, keeping the horizontal
        ## placement constant.
        y1 = self.ylast + self.tpad

        if self.temp_units == 'Fahrenheit':
            t_units_disp = 'F'
            drush_disp = tab.utils.INT2STR( self.drush )
            convT_disp = tab.utils.INT2STR( self.convT )
            maxT_disp = tab.utils.INT2STR( self.maxT )
        elif self.temp_units == 'Celsius':
            t_units_disp = 'C'
            drush_disp = tab.utils.INT2STR( tab.thermo.ftoc(self.drush) )
            convT_disp = tab.utils.INT2STR( tab.thermo.ftoc(self.convT) )
            maxT_disp = tab.utils.INT2STR( tab.thermo.ftoc(self.maxT) )

        colors = [color, self.fg_color, self.fg_color, self.fg_color, self.fg_color, self.fg_color]
        texts = ['PW = ', 'MeanW = ', 'LowRH = ', 'MidRH = ', 'DCAPE = ', 'DownT = ']
        indices = [pw_display + self.pw_units + ' ' + dist_string, self.mean_mixr + 'g/kg', self.low_rh + '%', self.mid_rh + '%', self.dcape, drush_disp + t_units_disp]
        for text, index, c in zip(texts, indices, colors):
            rect = QtCore.QRect(rpad, y1, x1*4, self.label_height)
            pen = QtGui.QPen(c, 1, QtCore.Qt.SolidLine)
            qp.setPen(pen)
            qp.drawText(rect, QtCore.Qt.TextDontClip | QtCore.Qt.AlignLeft, text + index)
            vspace = self.label_height
            if platform.system() == "Windows":
                vspace += self.label_metrics.descent()
            y1 += vspace

        ## middle-left column
        y1 = self.ylast + self.tpad
        texts = ['K = ', 'TT = ', 'ConvT = ', 'maxT = ', 'ESP = ', 'MMP = ']
        indices = [self.k_idx, self.totals_totals, convT_disp + t_units_disp, maxT_disp + t_units_disp, self.esp, self.mmp]
        for text, index in zip(texts, indices):
            rect = QtCore.QRect(x1*3.5, y1, x1*4, self.label_height)
            qp.drawText(rect, QtCore.Qt.TextDontClip | QtCore.Qt.AlignLeft, text + index)
            vspace = self.label_height
            if platform.system() == "Windows":
                vspace += self.label_metrics.descent()
            y1 += vspace

        ## middle-right column
        y1 = self.ylast + self.tpad
        texts = ['WNDG = ', 'TEI = ', '3CAPE = ', 'MBURST = ', '', 'SigSvr = ']
        indices = [self.wndg, self.tei, tab.utils.INT2STR(self.prof.mlpcl.b3km), tab.utils.INT2STR(self.prof.mburst), '', self.sigsevere + ' m3/s3']
        for text, index in zip(texts, indices):
            rect = QtCore.QRect(x1*6, y1, x1*4, self.label_height)
            qp.drawText(rect, QtCore.Qt.TextDontClip | QtCore.Qt.AlignLeft, text + index)
            vspace = self.label_height
            if platform.system() == "Windows":
                vspace += self.label_metrics.descent()
            y1 += vspace
            self.ylast = y1
        qp.drawLine(0, y1+2, self.brx, y1+2)
        qp.drawLine(x1*7-5, y1+2, x1*7-5, self.bry )
        
        ## lapserate window
        y1 = self.ylast + self.tpad
        texts = ['Sfc-3km AGL LR = ', '3-6km AGL LR = ', '850-500mb LR = ', '700-500mb LR = ']
        indices = [self.lapserate_3km + ' C/km', self.lapserate_3_6km + ' C/km', self.lapserate_850_500 + ' C/km', self.lapserate_700_500 + ' C/km']
        for text, index in zip(texts, indices):
            rect = QtCore.QRect(rpad, y1, x1*8, self.label_height)
            qp.drawText(rect, QtCore.Qt.TextDontClip | QtCore.Qt.AlignLeft, text + index)
            vspace = self.label_height
            if platform.system() == "Windows":
                vspace += self.label_metrics.descent()
            y1 += vspace


    def drawConvectiveIndices(self, qp):
        '''
        This handles the drawing of the parcel indices.
        
        Parameters
        ----------
        qp: QtGui.QPainter object
        
        '''
        ## initialize a white pen with thickness 2 and a solid line
        pen = QtGui.QPen(self.fg_color, 1, QtCore.Qt.SolidLine)
        qp.setPen(pen)
        qp.setFont(self.label_font)
        ## make the initial x pixel coordinate relative to the frame
        ## width.
        x1 = self.brx / 8
        y1 = self.ylast + self.tpad
        ## get the indices rounded to the nearest int, conver to strings
        ## Start with the surface based parcel.
        capes = np.empty(4, dtype="S10") # Only allow 4 parcels to be displayed
        cins = np.empty(4, dtype="S10")
        lcls = np.empty(4, dtype="S10")
        lis = np.empty(4, dtype="S10")
        lfcs = np.empty(4, dtype="S10")
        els = np.empty(4, dtype="S10")
        texts = self.pcl_types
        for i, key in enumerate(texts):
            parcel = self.parcels[key]
            capes[i] = tab.utils.INT2STR(parcel.bplus) # Append the CAPE value
            cins[i] = tab.utils.INT2STR(parcel.bminus)
            lcls[i] = tab.utils.INT2STR(parcel.lclhght)
            lis[i] = tab.utils.INT2STR(parcel.li5)
            lfcs[i] = tab.utils.INT2STR(parcel.lfchght)
            els[i] = tab.utils.INT2STR(parcel.elhght)
        ## Now that we have all the data, time to plot the text in their
        ## respective columns.
        
        ## PCL type
        pcl_index = 0
        for i, text in enumerate(texts):
            self.bounds[i,0] = y1
            if text == self.pcl_types[self.skewt_pcl]:
                pen = QtGui.QPen(self.pcl_sel_color, 1, QtCore.Qt.SolidLine)
                qp.setPen(pen)
                pcl_index = i
            else:
                pen = QtGui.QPen(self.fg_color, 1, QtCore.Qt.SolidLine)
                qp.setPen(pen)
            rect = QtCore.QRect(0, y1, x1*2, self.label_height)
            qp.drawText(rect, QtCore.Qt.TextDontClip | QtCore.Qt.AlignCenter, text)
            vspace = self.label_height
            if platform.system() == "Windows":
                vspace += self.label_metrics.descent()
            y1 += vspace
            self.bounds[i,1] = y1
        ## CAPE
        y1 = self.ylast + self.tpad
        for i, text in enumerate(capes):
            try:
                if pcl_index == i and int(text) >= 4000:
                    color = self.alert_colors[5]
                elif pcl_index == i and int(text) >= 3000:
                    color = self.alert_colors[4]
                elif pcl_index == i and int(text) >= 2000:
                    color = self.alert_colors[3]
                else:
                    color=self.fg_color
            except:
                color=self.fg_color
            pen = QtGui.QPen(color, 1, QtCore.Qt.SolidLine)
            qp.setPen(pen)
            rect = QtCore.QRect(x1*1, y1, x1*2, self.label_height)
            qp.drawText(rect, QtCore.Qt.TextDontClip | QtCore.Qt.AlignCenter, bytes(text).decode('utf-8'))
            vspace = self.label_height
            if platform.system() == "Windows":
                vspace += self.label_metrics.descent()
            y1 += vspace
        ## CINH
        y1 = self.ylast + self.tpad
        for i, text in enumerate(cins):
            try:
                if int(capes[i]) > 0 and pcl_index == i and int(text) >= -50:
                    color = self.pcl_cin_lo_color 
                elif int(capes[i]) > 0 and pcl_index == i and int(text) >= -100:
                    color = self.pcl_cin_md_color
                elif int(capes[i]) > 0 and pcl_index == i and int(text) < -100:
                    color = self.pcl_cin_hi_color
                else:
                    color = self.fg_color
            except:
                color = self.fg_color
            pen = QtGui.QPen(color, 1, QtCore.Qt.SolidLine)
            qp.setPen(pen)
            rect = QtCore.QRect(x1*2, y1, x1*2, self.label_height)
            qp.drawText(rect, QtCore.Qt.TextDontClip | QtCore.Qt.AlignCenter, bytes(text).decode('utf-8'))
            vspace = self.label_height
            if platform.system() == "Windows":
                vspace += self.label_metrics.descent()
            y1 += vspace

        ## LCL
        y1 = self.ylast + self.tpad
        for i, text in enumerate(lcls):
            try:
                if int(text) < 1000 and pcl_index == i and texts[i] == "ML":
                    color = self.pcl_cin_lo_color
                elif int(text) < 1500 and pcl_index == i and texts[i] == "ML":
                    color = self.pcl_cin_md_color
                elif int(text) < 2000 and pcl_index == i and texts[i] == "ML":
                    color = self.pcl_cin_hi_color
                else:
                    color = self.fg_color
            except:
                color=self.fg_color
            pen = QtGui.QPen(color, 1, QtCore.Qt.SolidLine)
            qp.setPen(pen)
            rect = QtCore.QRect(x1*3, y1, x1*2, self.label_height)
            qp.drawText(rect, QtCore.Qt.TextDontClip | QtCore.Qt.AlignCenter, bytes(text).decode('utf-8'))
            vspace = self.label_height
            if platform.system() == "Windows":
                vspace += self.label_metrics.descent()
            y1 += vspace

        pen = QtGui.QPen(self.fg_color, 1, QtCore.Qt.SolidLine)
        qp.setPen(pen)
        ## LI
        y1 = self.ylast + self.tpad
        for text in lis:
            rect = QtCore.QRect(x1*4, y1, x1*2, self.label_height)
            qp.drawText(rect, QtCore.Qt.TextDontClip | QtCore.Qt.AlignCenter, bytes(text).decode('utf-8'))
            vspace = self.label_height
            if platform.system() == "Windows":
                vspace += self.label_metrics.descent()
            y1 += vspace
        ## LFC
        y1 = self.ylast + self.tpad
        for text in lfcs:
            rect = QtCore.QRect(x1*5, y1, x1*2, self.label_height)
            qp.drawText(rect, QtCore.Qt.TextDontClip | QtCore.Qt.AlignCenter, bytes(text).decode('utf-8'))
            vspace = self.label_height
            if platform.system() == "Windows":
                vspace += self.label_metrics.descent()
            y1 += vspace
        ## EL
        y1 = self.ylast + self.tpad
        for text in els:
            rect = QtCore.QRect(x1*6, y1, x1*2, self.label_height)
            qp.drawText(rect, QtCore.Qt.TextDontClip | QtCore.Qt.AlignCenter, bytes(text).decode('utf-8'))
            vspace = self.label_height
            if platform.system() == "Windows":
                vspace += self.label_metrics.descent()
            y1 += vspace
            self.ylast = y1
        qp.drawLine(0, y1+2, self.brx, y1+2)
        color=QtGui.QColor('#996633')
        pen = QtGui.QPen(color, .5, QtCore.Qt.SolidLine)
        qp.setPen(pen)
        qp.drawLine(2, self.bounds[self.skewt_pcl,0]-1, x1*6 + x1*2 - 1, self.bounds[self.skewt_pcl,0]-1)
        qp.drawLine(2, self.bounds[self.skewt_pcl,0]-1, 2, self.bounds[self.skewt_pcl,1])
        qp.drawLine(2, self.bounds[self.skewt_pcl,1], x1*6 + x1*2 - 1, self.bounds[self.skewt_pcl,1])
        qp.drawLine(x1*6 + x1*2 -1 , self.bounds[self.skewt_pcl,0]-1, x1*6 + x1*2 -1, self.bounds[self.skewt_pcl,1])


    def mousePressEvent(self, e):
        pos = e.pos()
        for i, bound in enumerate(self.bounds):
            if bound[0] < pos.y() and bound[1] > pos.y():
                self.skewt_pcl = i
                self.ylast = self.label_height
                pcl_to_pass = self.parcels[self.pcl_types[self.skewt_pcl]]
                self.updatepcl.emit(pcl_to_pass)
                self.clearData()
                self.plotBackground()
                self.plotData()
                self.update()
                self.parentWidget().setFocus()
                break

class SelectParcels(QWidget):
    def __init__(self, parcel_types, parent):
        QWidget.__init__(self)
        self.thermo = parent
        self.parcel_types = parcel_types
        self.max_pcls = 4
        self.pcl_count = 0
        self.initUI()

    def initUI(self):

        self.sb = QtGui.QCheckBox('Surface-Based Parcel', self)
        self.sb.move(20, 20)
        if "SFC" in self.parcel_types:
            self.sb.toggle()
            self.pcl_count += 1
        self.sb.stateChanged.connect(self.changeParcel)

        self.ml = QtGui.QCheckBox('100 mb Mixed Layer Parcel', self)
        self.ml.move(20, 40)
        if "ML" in self.parcel_types:
            self.ml.toggle()
            self.pcl_count += 1
        self.ml.stateChanged.connect(self.changeParcel)

        self.fcst = QtGui.QCheckBox('Forecast Surface Parcel', self)
        self.fcst.move(20, 60)
        if "FCST" in self.parcel_types:
            self.fcst.toggle()
            self.pcl_count += 1
        self.fcst.stateChanged.connect(self.changeParcel)

        self.mu = QtGui.QCheckBox('Most Unstable Parcel', self)
        self.mu.move(20, 80)
        if "MU" in self.parcel_types:
            self.mu.toggle()
            self.pcl_count += 1
        self.mu.stateChanged.connect(self.changeParcel)

        self.eff = QtGui.QCheckBox('Effective Inflow Layer Parcel', self)
        self.eff.move(20, 100)
        if "EFF" in self.parcel_types:
            self.eff.toggle()
            self.pcl_count += 1
        self.eff.stateChanged.connect(self.changeParcel)

        self.usr = QtGui.QCheckBox('User Defined Parcel', self)
        self.usr.move(20, 120)
        if "USER" in self.parcel_types:
            self.usr.toggle()
            self.pcl_count += 1
        self.usr.stateChanged.connect(self.changeParcel)


        self.setGeometry(300, 300, 250, 180)
        self.setWindowTitle('Show Parcels')
        self.ok = QtGui.QPushButton('Ok', self)
        self.ok.move(20,150)
        self.ok.clicked.connect(self.okPushed)

        #cb.stateChanged.connect(self.changeTitle)
    #cb.stateChanged.connect(

    def changeParcel(self, state):
        if state == QtCore.Qt.Checked:
            self.pcl_count += 1
        else:
            self.pcl_count -= 1

    def okPushed(self):
        if self.pcl_count > self.max_pcls:
            msgBox = QMessageBox()
            msgBox.setText("You can only show 4 parcels at a time.\nUnselect some parcels.")
            msgBox.exec_()
        elif self.pcl_count != self.max_pcls:
            msgBox = QMessageBox()
            msgBox.setText("You need to select 4 parcels to show.  Select some more.")
            msgBox.exec_()
        else:
            self.parcel_types = []
            if self.sb.isChecked() is True:
                self.parcel_types.append('SFC')
            if self.ml.isChecked() is True:
                self.parcel_types.append('ML')
            if self.fcst.isChecked() is True:
                self.parcel_types.append('FCST')
            if self.mu.isChecked() is True:
                self.parcel_types.append('MU')
            if self.eff.isChecked() is True:
                self.parcel_types.append('EFF')
            if self.usr.isChecked() is True:
                self.parcel_types.append('USER')

            self.thermo.pcl_types = self.parcel_types
            self.thermo.skewt_pcl = 0
            self.thermo.ylast = self.thermo.label_height
            pcl_to_pass = self.thermo.parcels[self.thermo.pcl_types[self.thermo.skewt_pcl]]
            self.thermo.updatepcl.emit(pcl_to_pass)
            self.thermo.clearData()
            self.thermo.plotBackground()
            self.thermo.plotData()
            self.thermo.update()
            self.thermo.parentWidget().setFocus()
            self.hide()<|MERGE_RESOLUTION|>--- conflicted
+++ resolved
@@ -363,15 +363,10 @@
         index_strs = [scp_str, stp_cin_str, stp_fixed_str, ship_str]
         for label, index_str, index in zip(labels,index_strs,indices):
             rect = QtCore.QRect(x1*7, y1, x1*8, self.label_height)
-<<<<<<< HEAD
-            if label == labels[0]: # STP uses a different color scale
-                if index >= 19.95:
-=======
             if index == '--':
                 pen = QtGui.QPen(color_list[0], 1, QtCore.Qt.SolidLine)
             elif label == labels[0]: # STP uses a different color scale
-                if float(index) >= 19.95:
->>>>>>> 32353310
+                if index >= 19.95:
                     pen = QtGui.QPen(color_list[5], 1, QtCore.Qt.SolidLine)
                 elif index >= 11.95:
                     pen = QtGui.QPen(color_list[4], 1, QtCore.Qt.SolidLine)
